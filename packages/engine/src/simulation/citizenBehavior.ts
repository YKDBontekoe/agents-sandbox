import type { SimResources } from '../index';
import type { GameTime } from '../types/gameTime';
import type { SimulatedBuilding } from './buildingSimulation';
import { citizenAI } from './citizenAI';
import { planActivityForGoal } from './activityPlanner';
import type { Citizen } from './citizens/citizen';
import { CitizenRegistry } from './citizens/citizenRegistry';
import { LifeEventScheduler } from './citizens/lifeEventScheduler';
import { triggerSocialInteraction } from './citizens/socialInteractions';
import { WellbeingService } from './citizens/wellbeingService';

interface CitizenUpdateState {
  buildings: SimulatedBuilding[];
  resources: SimResources;
  threatLevel: number;
  cityEvents: string[];
}

interface BehavioralEnvironment {
  buildings: SimulatedBuilding[];
  resources: SimResources;
}

export interface CitizenBehaviorDependencies {
  registry?: CitizenRegistry;
  wellbeingService?: WellbeingService;
  lifeEventScheduler?: LifeEventScheduler;
}

// Citizen behavior patterns and decision making
export class CitizenBehaviorSystem {
  private readonly registry: CitizenRegistry;
  private readonly wellbeingService: WellbeingService;
  private readonly lifeEventScheduler: LifeEventScheduler;

  constructor({
    registry,
    wellbeingService,
    lifeEventScheduler,
  }: CitizenBehaviorDependencies = {}) {
    this.registry = registry ?? new CitizenRegistry();
    this.wellbeingService = wellbeingService ?? new WellbeingService();
    this.lifeEventScheduler = lifeEventScheduler ?? new LifeEventScheduler();
  }

  // Generate a new citizen with random traits
  generateCitizen(id: string, name: string, age: number, seed: number): Citizen {
    return this.registry.createCitizen(id, name, age, seed);
  }

  // Update citizen behavior using GameTime
  updateCitizen(
    citizenId: string,
    gameTime: GameTime,
    gameState: CitizenUpdateState,
  ): void {
    const citizen = this.registry.getCitizen(citizenId);
    if (!citizen) return;

    this.wellbeingService.applyNeedsDecay(citizen);
    this.wellbeingService.updateCitizenMood(citizen, {
      threatLevel: gameState.threatLevel,
      cityEvents: gameState.cityEvents,
    });

    this.makeBehavioralDecisions(citizen, gameTime, {
      buildings: gameState.buildings,
      resources: gameState.resources,
    });

    const currentCycle = Math.floor(gameTime.totalMinutes / 60);
    this.registry.decaySocialRelationships(citizen.id, currentCycle);

    this.lifeEventScheduler.evaluateCitizen(citizen, gameTime, {
      threatLevel: gameState.threatLevel,
      cycleOverride: currentCycle,
    });
  }

  // Make behavioral decisions based on current state
  private makeBehavioralDecisions(
    citizen: Citizen,
    gameTime: GameTime,
    environment: BehavioralEnvironment,
  ): void {
    const currentCycle = Math.floor(gameTime.totalMinutes / 60);
<<<<<<< HEAD
    const hour = gameTime.hour; // Use actual game hour
    
    // Initialize citizen in enhanced AI if not already done
    if (!citizenAI.getProfile(citizen.id)) {
=======
    const hour = gameTime.hour;

    if (!citizenAI.getCitizenState(citizen.id)) {
>>>>>>> 1a02ac80
      citizenAI.initializeCitizen(citizen);
    }

    const aiGoal = citizenAI.makeDecision(citizen, currentCycle, {
      buildings: environment.buildings,
      resources: environment.resources,
      hour,
    });

    let newActivity = citizen.currentActivity;
    let activityPlannedByAI = false;

    if (aiGoal) {
      const plan = planActivityForGoal(citizen, aiGoal);
      newActivity = plan.activity;
      activityPlannedByAI = true;
    } else {
      newActivity = this.determineActivity(citizen, hour);

      if (citizen.needs.food < 20) {
        newActivity = 'seeking_food';
      } else if (citizen.needs.social < 15 && citizen.personality.sociability > 0.7) {
        newActivity = 'socializing';
      } else if (citizen.needs.shelter < 30) {
        newActivity = 'seeking_shelter';
      }
    }

    if (newActivity !== citizen.currentActivity) {
      const previousActivity = citizen.currentActivity;
      citizen.currentActivity = newActivity;
      citizen.lastActivityChange = currentCycle;

      if (previousActivity && activityPlannedByAI) {
        const satisfaction = this.calculateActivitySatisfaction(
          citizen,
          previousActivity,
        );
        citizenAI.updateCitizenState(citizen.id, true, satisfaction);
      }

      this.executeActivity(citizen, newActivity);
    }
  }

  // Determine what activity citizen should be doing
  private determineActivity(citizen: Citizen, hour: number): string {
    const schedule = citizen.schedule;

    if (hour >= schedule.sleep.start || hour < schedule.sleep.end) {
      return 'sleeping';
    }

    if (hour >= schedule.work.start && hour < schedule.work.end && citizen.workId) {
      return 'working';
    }

    for (const meal of schedule.meals) {
      if (Math.abs(hour - meal.time) < meal.duration / 2) {
        return 'eating';
      }
    }

    for (const leisure of schedule.leisure) {
      if (hour >= leisure.start && hour < leisure.end) {
        return leisure.activity;
      }
    }

    for (const social of schedule.social) {
      if (hour >= social.start && hour < social.end) {
        return 'socializing';
      }
    }

    return 'idle';
  }

  // Execute specific activity behaviors
  private executeActivity(citizen: Citizen, activity: string): void {
    switch (activity) {
      case 'working':
        citizen.needs.purpose = Math.min(100, citizen.needs.purpose + 5);
        citizen.mood.stress = Math.min(100, citizen.mood.stress + 2);
        break;

      case 'eating':
        citizen.needs.food = Math.min(100, citizen.needs.food + 15);
        break;

      case 'socializing':
        citizen.needs.social = Math.min(100, citizen.needs.social + 10);
        triggerSocialInteraction(citizen, {
          availableTargets: this.registry.getSocialConnections(citizen.id),
          getCitizenById: id => this.registry.getCitizen(id),
        });
        break;

      case 'sleeping':
        citizen.mood.energy = Math.min(100, citizen.mood.energy + 8);
        citizen.mood.stress = Math.max(0, citizen.mood.stress - 3);
        break;

      case 'leisure':
        citizen.mood.happiness = Math.min(100, citizen.mood.happiness + 3);
        citizen.mood.stress = Math.max(0, citizen.mood.stress - 2);
        break;
    }
  }

  // Calculate satisfaction with completed activity
  private calculateActivitySatisfaction(citizen: Citizen, activity: string): number {
    let satisfaction = 50;

    switch (activity) {
      case 'working':
        satisfaction += (citizen.needs.purpose - 50) * 0.5;
        satisfaction += citizen.personality.industriousness * 30;
        break;

      case 'socializing':
        satisfaction += (citizen.needs.social - 50) * 0.8;
        satisfaction += citizen.personality.sociability * 40;
        break;

      case 'seeking_food':
        satisfaction += (citizen.needs.food - 30) * 1.0;
        break;

      case 'resting':
        satisfaction += citizen.mood.energy < 50 ? 30 : -10;
        break;

      case 'exploring':
        satisfaction += citizen.personality.curiosity * 50;
        satisfaction += (citizen.needs.purpose - 40) * 0.3;
        break;
    }

    satisfaction += (citizen.mood.happiness - 50) * 0.2;
    satisfaction -= citizen.mood.stress * 0.1;

    return Math.max(0, Math.min(100, satisfaction));
  }

  getCitizen(id: string): Citizen | undefined {
    return this.registry.getCitizen(id);
  }

  getAllCitizens(): Citizen[] {
    return this.registry.getAllCitizens();
  }

  getCommunityMood(): { happiness: number; stress: number; satisfaction: number } {
    const citizens = this.registry.getAllCitizens();
    if (citizens.length === 0) {
      return { happiness: 50, stress: 50, satisfaction: 50 };
    }

    const totalHappiness = citizens.reduce((sum, c) => sum + c.mood.happiness, 0);
    const totalStress = citizens.reduce((sum, c) => sum + c.mood.stress, 0);
    const totalSatisfaction = citizens.reduce((sum, c) => {
      const needsSat =
        (c.needs.food + c.needs.shelter + c.needs.social + c.needs.purpose + c.needs.safety) /
        5;
      return sum + needsSat;
    }, 0);

    return {
      happiness: totalHappiness / citizens.length,
      stress: totalStress / citizens.length,
      satisfaction: totalSatisfaction / citizens.length,
    };
  }
}

export type { Citizen } from './citizens/citizen';<|MERGE_RESOLUTION|>--- conflicted
+++ resolved
@@ -84,16 +84,9 @@
     environment: BehavioralEnvironment,
   ): void {
     const currentCycle = Math.floor(gameTime.totalMinutes / 60);
-<<<<<<< HEAD
     const hour = gameTime.hour; // Use actual game hour
-    
-    // Initialize citizen in enhanced AI if not already done
-    if (!citizenAI.getProfile(citizen.id)) {
-=======
-    const hour = gameTime.hour;
 
     if (!citizenAI.getCitizenState(citizen.id)) {
->>>>>>> 1a02ac80
       citizenAI.initializeCitizen(citizen);
     }
 
