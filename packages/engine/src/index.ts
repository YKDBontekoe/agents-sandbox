--- conflicted
+++ resolved
@@ -49,9 +49,7 @@
   length?: number;
 }
 
-<<<<<<< HEAD
 export type MilestoneSnapshot = EraProgressMetrics;
-=======
 export interface CharterMapReveal {
   center: { x: number; y: number };
   radius: number;
@@ -90,7 +88,6 @@
   description: string;
   perks: CharterPerks;
 }
->>>>>>> 326f0c61
 
 export interface GameState {
   id: string;
@@ -420,7 +417,6 @@
 export function processTick(state: GameState, proposals: Proposal[], catalog: Record<string, SimBuildingType>): TickResult {
   const afterProps = applyProposals(state, proposals);
   const { resources, workers, skillEffects } = produceBuildings(afterProps, catalog);
-<<<<<<< HEAD
   const toTwoDecimals = (value: number): number => Math.round(value * 100) / 100;
   const citySize = Array.isArray(afterProps.buildings) ? afterProps.buildings.length : 0;
   const questsCompleted = Math.max(0, Math.round(Number(afterProps.quests_completed ?? 0)));
@@ -445,14 +441,12 @@
   resources.unrest = Math.max(0, currentUnrest + unrestPressure);
   resources.threat = Math.max(0, currentThreat + threatPressure);
   const upkeepRate = Math.max(0, 0.2 + skillEffects.upkeepDelta);
-=======
   const charterEffects = deriveCharterEffects(state.founding_charter);
   const unrestThreatDecay = 1 + Math.floor(afterProps.cycle / 10);
   resources.mana = Math.max(0, Number(resources.mana ?? 0) - 5);
   resources.unrest = Math.max(0, Number(resources.unrest ?? 0) + unrestThreatDecay);
   resources.threat = Math.max(0, Number(resources.threat ?? 0) + unrestThreatDecay);
   const upkeepRate = Math.max(0, 0.2 + skillEffects.upkeepDelta + charterEffects.upkeepDelta);
->>>>>>> 326f0c61
   const upkeep = Math.max(0, Math.round(workers * upkeepRate));
   if (upkeep > 0) {
     resources.grain = Math.max(0, Number(resources.grain ?? 0) - upkeep);
