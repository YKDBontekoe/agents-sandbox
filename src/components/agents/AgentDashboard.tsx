--- conflicted
+++ resolved
@@ -6,12 +6,9 @@
 import { DragDropProvider } from './DragDropProvider';
 import { DraggableAgentCard } from './DraggableAgentCard';
 import { AgentForm } from './AgentForm';
-<<<<<<< HEAD
 import { ConfirmDialog } from '@/components/ui/confirm-dialog';
 import { AgentConfig } from '@/types/agent';
-=======
 import { AgentConfig, AgentSession } from '@/types/agent';
->>>>>>> 0c129d41
 import { DragEndEvent } from '@dnd-kit/core';
 import { agentStore } from '@/lib/agent-store';
 import { Plus, Users, MessageSquare } from 'lucide-react';
@@ -25,13 +22,10 @@
   const [agents, setAgents] = useState<AgentConfig[]>([]);
   const [showForm, setShowForm] = useState(false);
   const [editingAgent, setEditingAgent] = useState<AgentConfig | null>(null);
-<<<<<<< HEAD
   const [sessions] = useState<unknown[]>([]);
   const [deleteDialogOpen, setDeleteDialogOpen] = useState(false);
   const [agentToDelete, setAgentToDelete] = useState<string | null>(null);
-=======
   const [sessions, setSessions] = useState<AgentSession[]>([]);
->>>>>>> 0c129d41
 
   useEffect(() => {
     // Load agents from store
