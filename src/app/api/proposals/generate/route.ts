import { NextRequest, NextResponse } from 'next/server'
import { createSupabaseServerClient } from '@/lib/supabase/server'
import { generateText } from 'ai'
import { createOpenAI } from '@ai-sdk/openai'
import { z } from 'zod'
<<<<<<< HEAD
import { accumulateEffects, generateSkillTree } from '@/components/game/skills/procgen'
import { rateLimit } from '@/middleware/rateLimit'
=======
import { buildGameContext } from '@/lib/gameContext'

interface GameState {
  id: string
  cycle: number
  resources: Record<string, number>
  buildings?: Array<{ typeId?: string; traits?: Record<string, unknown> }>
  routes?: unknown[]
  skills?: string[]
  skill_tree_seed?: number
}
>>>>>>> 643611c2

const openai = createOpenAI({ apiKey: process.env.OPENAI_API_KEY })

const BodySchema = z.object({
  guild: z.string().optional(),
})

const ProposalSchema = z.object({
  title: z.string(),
  description: z.string(),
  predicted_delta: z.record(z.string(), z.number()),
})

const AIResponseSchema = z.array(ProposalSchema)

export async function POST(req: NextRequest) {
  const ip = req.headers.get('x-forwarded-for')?.split(',')[0]?.trim() ?? 'unknown'
  const limit = Number(process.env.PROPOSAL_RATE_LIMIT ?? '5')
  if (!rateLimit(ip, { limit })) {
    return NextResponse.json({ error: 'Rate limit exceeded' }, { status: 429 })
  }
  const supabase = createSupabaseServerClient()
  const json = await req.json().catch(() => ({}))
  const parsedBody = BodySchema.safeParse(json)
  if (!parsedBody.success) {
    return NextResponse.json(
      { error: parsedBody.error.message },
      { status: 400 },
    )
  }
  const { guild = 'Wardens' } = parsedBody.data

  // Get latest state
  const { data: stateRow, error: stateErr } = await supabase
    .from('game_state')
    .select('*')
    .order('created_at', { ascending: false })
    .limit(1)
    .maybeSingle()
  if (stateErr) return NextResponse.json({ error: stateErr.message }, { status: 500 })
  const state = stateRow as GameState | null
  if (!state) return NextResponse.json({ error: 'No game state' }, { status: 400 })

  const hasOpenAI = !!process.env.OPENAI_API_KEY &&
    !process.env.OPENAI_API_KEY.includes('your_openai_api_key_here') &&
    !process.env.OPENAI_API_KEY.toLowerCase().includes('placeholder')

  if (!hasOpenAI) {
    // Deterministic, rule-based fallback when OpenAI is not configured
    const guildMap: Record<string, { title: string; desc: string; delta: Record<string, number> }[]> = {
      Wardens: [
        { title: 'Fortify the Outer Walls', desc: 'Repair battlements and station extra sentries along the perimeter.', delta: { threat: -3, unrest: -1, coin: -10 } },
        { title: 'Patrol the Wilds', desc: 'Sweep nearby forests for raiders and lurking beasts.', delta: { threat: -2, favor: +1, coin: -5 } },
      ],
      Alchemists: [
        { title: 'Distill Mana Salts', desc: 'Convert surplus reagents into refined mana for the leyworks.', delta: { mana: +15, coin: -10 } },
        { title: 'Fertilize the Fields', desc: 'Apply alchemical tonics to boost crop yield.', delta: { grain: +120, coin: -15 } },
      ],
      Scribes: [
        { title: 'Codex of Roads', desc: 'Standardize measures and repair key road segments to ease trade.', delta: { coin: +20, favor: +2, unrest: -1 } },
        { title: 'Archives Reordering', desc: 'Streamline record-keeping to reduce waste and duplication.', delta: { coin: +10, mana: +2 } },
      ],
      Stewards: [
        { title: 'Calm the Markets', desc: 'Institute fair pricing and resolve merchant disputes.', delta: { unrest: -3, favor: +2, coin: -5 } },
        { title: 'Civic Festival', desc: 'A modest festival to raise spirits and cohesion.', delta: { unrest: -2, favor: +3, coin: -8 } },
      ],
    }
    const picks = guildMap[guild] ?? guildMap['Wardens']

    const rows = picks.slice(0, 2).map(p => ({
      state_id: state.id,
      guild,
      title: p.title,
      description: p.desc,
      predicted_delta: p.delta,
      status: 'pending' as const,
    }))

    const { data: inserted, error: insErr } = await supabase.from('proposals').insert(rows).select('*')
    if (insErr) return NextResponse.json({ error: insErr.message }, { status: 500 })
    return NextResponse.json(inserted)
  }

  // Use AI to draft 1-3 proposals aligned with README fantasy
  const system = `You are an autonomous guild agent in a fantasy realm management game. Propose concise, actionable proposals with predicted resource deltas.
Resources: grain, coin, mana, favor, unrest, threat.
Guilds: Wardens(defense), Alchemists(resources), Scribes(infra), Stewards(policy).
Return JSON array, each item: { title, description, predicted_delta: {resource:number,...} }`

  // Build planning context
  const gameContext = buildGameContext(state)

  const context = {
    cycle: state.cycle,
    resources: state.resources,
    guild,
    skill_tree_seed: state.skill_tree_seed ?? 12345,
    ...gameContext,
  }

  const user = `Context: ${JSON.stringify(context)}\nGenerate 2 proposals rooted in this guild focus and the game's tone. Keep predicted_delta conservative and numeric. JSON only.`

  const { text } = await generateText({
    model: openai('gpt-4o-mini'),
    system,
    prompt: user,
  })

  let parsedJson: unknown
  try {
    const jsonStart = text.indexOf('[')
    const jsonEnd = text.lastIndexOf(']') + 1
    parsedJson = JSON.parse(text.slice(jsonStart, jsonEnd))
  } catch {
    return NextResponse.json(
      { error: 'AI response parse failed', raw: text },
      { status: 400 },
    )
  }
  const proposalsResult = AIResponseSchema.safeParse(parsedJson)
  if (!proposalsResult.success) {
    return NextResponse.json(
      { error: proposalsResult.error.message },
      { status: 400 },
    )
  }
  const proposals = proposalsResult.data

  const rows = proposals.map(p => ({
    state_id: state.id,
    guild,
    title: p.title,
    description: p.description,
    predicted_delta: p.predicted_delta,
    status: 'pending' as const,
  }))

  const { data: inserted, error: insErr } = await supabase.from('proposals').insert(rows).select('*')
  if (insErr) return NextResponse.json({ error: insErr.message }, { status: 500 })

  return NextResponse.json(inserted)
}<|MERGE_RESOLUTION|>--- conflicted
+++ resolved
@@ -3,10 +3,8 @@
 import { generateText } from 'ai'
 import { createOpenAI } from '@ai-sdk/openai'
 import { z } from 'zod'
-<<<<<<< HEAD
 import { accumulateEffects, generateSkillTree } from '@/components/game/skills/procgen'
 import { rateLimit } from '@/middleware/rateLimit'
-=======
 import { buildGameContext } from '@/lib/gameContext'
 
 interface GameState {
@@ -18,7 +16,6 @@
   skills?: string[]
   skill_tree_seed?: number
 }
->>>>>>> 643611c2
 
 const openai = createOpenAI({ apiKey: process.env.OPENAI_API_KEY })
 
