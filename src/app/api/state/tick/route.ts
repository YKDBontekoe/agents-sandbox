import { NextResponse } from 'next/server'
import { createSupabaseServerClient } from '@/lib/supabase/server'

// Advance one cycle: apply accepted proposals to resources with simple rules and clear applied
export async function POST() {
  const supabase = createSupabaseServerClient()

  // Get latest state
  const { data: state, error: stateErr } = await supabase
    .from('game_state')
    .select('*')
    .order('created_at', { ascending: false })
    .limit(1)
    .maybeSingle()
  if (stateErr) return NextResponse.json({ error: stateErr.message }, { status: 500 })
  if (!state) return NextResponse.json({ error: 'No game state' }, { status: 400 })

  // Fetch accepted proposals
  const { data: accepted, error: propErr } = await supabase
    .from('proposals')
    .select('*')
    .eq('state_id', state.id)
    .eq('status', 'accepted')
  if (propErr) return NextResponse.json({ error: propErr.message }, { status: 500 })

  // Apply predicted deltas
  const resources = { ...state.resources }
  for (const p of accepted ?? []) {
    const delta = p.predicted_delta || {}
    for (const key of Object.keys(delta)) {
      const value = Number(delta[key] ?? 0)
      resources[key] = Math.max(0, (Number(resources[key] ?? 0) + value))
    }
  }

  // Natural decay/pressure (wards decay => mana -5, unrest/threat scale with cycle)
  const unrestThreatDecay = 1 + Math.floor(Number(state.cycle) / 10)
  resources.mana = Math.max(0, Number(resources.mana ?? 0) - 5)
  resources.unrest = Math.max(0, Number(resources.unrest ?? 0) + unrestThreatDecay)
  resources.threat = Math.max(0, Number(resources.threat ?? 0) + unrestThreatDecay)

<<<<<<< HEAD
  // Crisis check
  let crisis: null | { type: 'unrest' | 'threat'; message: string; penalty: Record<string, number> } = null
  if (resources.unrest >= 80) {
    crisis = {
      type: 'unrest',
      message: 'Riots erupt across the dominion, draining supplies and goodwill.',
      penalty: { grain: -10, coin: -10, favor: -5 }
    }
  } else if (resources.threat >= 70) {
    crisis = {
      type: 'threat',
      message: 'Roving warbands harry the borders, sapping mana and favor.',
      penalty: { mana: -10, favor: -5 }
    }
  }

  if (crisis) {
    for (const [key, value] of Object.entries(crisis.penalty)) {
      resources[key] = Math.max(0, Number(resources[key] ?? 0) + value)
    }
  }

  // Increment cycle and persist
=======
  // Increment cycle and persist max_cycle
  const newCycle = Number(state.cycle) + 1
  const newMax = Math.max(Number(state.max_cycle ?? 0), newCycle)
>>>>>>> 19170396
  const { data: updated, error: upErr } = await supabase
    .from('game_state')
    .update({ cycle: newCycle, max_cycle: newMax, resources, updated_at: new Date().toISOString() })
    .eq('id', state.id)
    .select('*')
    .single()
  if (upErr) return NextResponse.json({ error: upErr.message }, { status: 500 })

  // Mark proposals as applied
  if ((accepted?.length ?? 0) > 0) {
    await supabase.from('proposals').update({ status: 'applied' }).in('id', accepted!.map(p => p.id))
  }

  return NextResponse.json({ state: updated, crisis })
}<|MERGE_RESOLUTION|>--- conflicted
+++ resolved
@@ -39,7 +39,6 @@
   resources.unrest = Math.max(0, Number(resources.unrest ?? 0) + unrestThreatDecay)
   resources.threat = Math.max(0, Number(resources.threat ?? 0) + unrestThreatDecay)
 
-<<<<<<< HEAD
   // Crisis check
   let crisis: null | { type: 'unrest' | 'threat'; message: string; penalty: Record<string, number> } = null
   if (resources.unrest >= 80) {
@@ -62,12 +61,9 @@
     }
   }
 
-  // Increment cycle and persist
-=======
   // Increment cycle and persist max_cycle
   const newCycle = Number(state.cycle) + 1
   const newMax = Math.max(Number(state.max_cycle ?? 0), newCycle)
->>>>>>> 19170396
   const { data: updated, error: upErr } = await supabase
     .from('game_state')
     .update({ cycle: newCycle, max_cycle: newMax, resources, updated_at: new Date().toISOString() })
