"use client";

// This file contains the original PlayPage client component logic.
// It accepts optional initial state/proposals to avoid initial loading loops.

import { useState, useEffect, useCallback, useRef, useMemo } from 'react';
import GameRenderer from '@/components/game/GameRenderer';
import { GameProvider } from '@/components/game/GameContext';
import IsometricGrid from '@/components/game/IsometricGrid';
import ViewportManager from '@/components/game/ViewportManager';
import MemoryManager from '@/components/game/MemoryManager';
import * as PIXI from 'pixi.js';
import { Viewport } from 'pixi-viewport';
import logger from '@/lib/logger';
import { publicConfig as config } from '@/infrastructure/config';

import dynamic from 'next/dynamic';
const IntegratedHUDSystem = dynamic(
  () => import('@/components/game/hud/IntegratedHUDSystem').then(m => m.IntegratedHUDSystem),
  { ssr: false }
);
import { SimResources, canAfford, applyCost, projectCycleDeltas } from '@/components/game/resourceUtils';
import { SIM_BUILDINGS, BUILDABLE_TILES } from '@/components/game/simCatalog';
import WorkerPanel from '@/components/game/hud/WorkerPanel';
import { CouncilPanel, CouncilProposal } from '@/components/game/hud/CouncilPanel';
import { EdictsPanel, EdictSetting } from '@/components/game/hud/EdictsPanel';
import type { District } from '@/components/game/districts';
import type { Leyline } from '../../../apps/web/features/leylines';
import { createSupabaseBrowserClient } from '@/lib/supabase/browser';
import { generateSkillTree } from '@/components/game/skills/generate';
import { accumulateEffects } from '@/components/game/skills/progression';
import type { SkillNode } from '@/components/game/skills/types';
import { sanitizeSkillList, readSkillCache, recordToSkillList, writeSkillCache } from '@/components/game/skills/storage';
import TileTooltip from '@/components/game/TileTooltip';
import SettingsPanel from '@/components/game/SettingsPanel';
import type { AssignLine } from '@/components/game/AssignmentLinesLayer';
import type { PathHint } from '@/components/game/PathHintsLayer';
import type { Pulse } from '@/components/game/BuildingPulseLayer';
import TileInfoPanel from '@/components/game/panels/TileInfoPanel';
import GameLayers from '@/components/game/GameLayers';
import type { CrisisData } from '@/components/game/CrisisModal';
import GoalBanner from '@/components/game/GoalBanner';
import OnboardingGuide from '@/components/game/OnboardingGuide';
import ModularWorkerPanel from '@/components/game/hud/panels/ModularWorkerPanel';
import ModularQuestPanel from '@/components/game/hud/panels/ModularQuestPanel';
import NotificationHost from '@/components/game/hud/NotificationHost';
import { useNotify } from '@/state/useNotify';
import type { Notification } from '@/components/game/hud/types';
import { useIdGenerator } from '@/hooks/useIdGenerator';
import CityManagementPanel from '@/components/game/CityManagementPanel';
import type { CityStats, ManagementTool, ZoneType, ServiceType } from '@/components/game/CityManagementPanel';
// (settings && other panels are currently not rendered on this page)
// layout preferences not used on this page
import type { GameResources, GameTime } from '@/components/game/hud/types';
import type { CategoryType } from '@arcane/ui';
import { simulationSystem, EnhancedGameState } from '@engine'
import { VisualIndicator } from '@engine';
import { pauseSimulation, resumeSimulation } from './simulationControls';
import { TimeSystem, timeSystem, TIME_SPEEDS, GameTime as SystemGameTime, type TimeSpeed } from '@engine';
import { intervalMsToTimeSpeed, sanitizeIntervalMs } from './timeSpeedUtils';

type BuildTypeId = keyof typeof SIM_BUILDINGS;

const ISO_TILE_WIDTH = 64;
const ISO_TILE_HEIGHT = 32;

const arraysEqual = (a: string[], b: string[]) =>
  a.length === b.length && a.every((value, index) => value === b[index]);



interface StoredBuilding {
  id: string;
  typeId: keyof typeof SIM_BUILDINGS;
  x: number;
  y: number;
  level: number;
  workers: number;
  traits?: { waterAdj?: number; mountainAdj?: number; forestAdj?: number };
}

interface GameState {
  id: string;
  cycle: number; // Keep for backward compatibility with server
  resources: Record<string, number>;
  workers: number;
  buildings: StoredBuilding[];
  routes?: TradeRoute[];
  edicts?: Record<string, number>;
  map_size?: number;
  skills?: string[];
  skill_tree_seed?: number;
  pinned_skill_targets?: string[];
}

interface TradeRoute {
  id: string;
  fromId: string;
  toId: string;
  length: number;
}

interface Proposal {
  id: string;
  guild: string;
  title: string;
  description: string;
  status: "pending" | "accepted" | "rejected" | "applied";
  predicted_delta: Record<string, number>;
}

interface SeasonalEvent {
  id: string;
  name: string;
  description: string;
  cycle: number;
}

interface OmenReading {
  id: string;
  text: string;
  type: string;
  cycle: number;
}

interface PlayPageProps {
  initialState?: GameState | null;
  initialProposals?: Proposal[];
}

export default function PlayPage({ initialState = null, initialProposals = [] }: PlayPageProps) {
  logger.debug('🚀 PlayPage component mounting/rendering');
  const generateId = useIdGenerator();
  const [state, setState] = useState<GameState | null>(initialState);
  const [proposals, setProposals] = useState<Proposal[]>(initialProposals ?? []);
  const [loading, setLoading] = useState(false);
  const [guild, _setGuild] = useState("Wardens");
  const [error, setError] = useState<string | null>(null);
  
  // Initialize tileTypes and gridSize early - MUST be before conditional returns
  const [tileTypes, setTileTypes] = useState<string[][]>([]);
  const [gridSize, setGridSize] = useState<number | null>(() => {
    // Priority: initialState.map_size > localStorage > default 32
    if (initialState?.map_size) {
      const n = Math.max(8, Math.min(48, initialState.map_size));
      logger.debug('Initial gridSize from initialState.map_size:', n);
      return n;
    }
    if (typeof window !== 'undefined') {
      try {
        const stored = localStorage.getItem('ad_map_size');
        if (stored) {
          const n = Math.max(8, Math.min(48, parseInt(stored, 10) || 32));
          logger.debug('Initial gridSize from localStorage:', n);
          return n;
        }
      } catch (err) {
        logger.error('Error reading gridSize from localStorage:', err);
      }
    }
    logger.debug('Initial gridSize fallback to default: 32');
    return 32;
  });

  const effectiveGridSize = useMemo(() => {
    if (typeof gridSize === 'number' && gridSize > 0) {
      return gridSize;
    }

    const rows = tileTypes.length;
    const cols = tileTypes[0]?.length ?? 0;
    const derived = Math.max(rows, cols);

    return derived > 0 ? derived : 32;
  }, [gridSize, tileTypes]);

  const miniMapDescriptor = useMemo(
    () => ({
      gridSize: effectiveGridSize,
      tileWidth: ISO_TILE_WIDTH,
      tileHeight: ISO_TILE_HEIGHT,
    }),
    [effectiveGridSize],
  );

  // Load map data when gridSize changes - MUST be before conditional returns
  useEffect(() => {
    logger.debug('🔥 MAP USEEFFECT SETUP - gridSize:', gridSize);
    async function loadMap() {
      try {
        logger.debug('🗺️ USEEFFECT TRIGGERED - gridSize:', gridSize);
        
        if (gridSize == null) {
          logger.debug('❌ SKIPPED - gridSize is null');
          return;
        }
        
        const url = `/api/map?size=${gridSize}`;
        logger.debug('🌐 FETCHING:', url);
        
        const res = await fetch(url);
        logger.debug('📡 RESPONSE STATUS:', res.status, res.ok);
        
        if (!res.ok) throw new Error('Failed to load map');
        
        const data = await res.json();
        logger.debug('📦 DATA RECEIVED - map length:', data.map?.length);
        
        logger.debug('🎯 CALLING setTileTypes with data:', {
          mapLength: data.map?.length,
          firstRowLength: data.map?.[0]?.length,
          sampleData: data.map?.slice(0, 2)
        });
        logger.debug('🔄 Current tileTypes length before setState:', tileTypes.length);
        setTileTypes(data.map);
        logger.debug('✅ setTileTypes CALLED - should trigger tileTypes useEffect');
        // Check if we're in React StrictMode (double execution)
        logger.debug('🔍 React StrictMode check - this log should appear once per actual call');
        
      } catch (err) {
        logger.error('❌ MAP LOAD ERROR:', err);
      }
    }
    loadMap();
  }, [gridSize]);
  
  // Monitor tileTypes state changes - MUST be before conditional returns
  useEffect(() => {
    logger.debug('🔥 TILETYPES USEEFFECT SETUP');
    logger.debug('🔍 TILETYPES CHANGED - length:', tileTypes.length, 'firstRowLength:', tileTypes[0]?.length || 0);
    if (tileTypes.length > 0) {
      logger.debug('✅ TILETYPES STATE UPDATED SUCCESSFULLY!');
      // Make a server-side visible log by calling a simple API
      fetch('/api/debug-log?message=TILETYPES_STATE_UPDATED&length=' + tileTypes.length).catch(() => {});
    } else {
      logger.debug('❌ TILETYPES STILL EMPTY');
      // Make a server-side visible log for empty state too
      fetch('/api/debug-log?message=TILETYPES_STILL_EMPTY').catch(() => {});
    }
  }, [tileTypes]);
  
  const [isPaused, setIsPaused] = useState(true);
  const [timeRemaining, setTimeRemaining] = useState(60);
  const [edgeScrollEnabled, setEdgeScrollEnabled] = useState(true);
  const [, setCrisis] = useState<CrisisData | null>(null);
  const [isCouncilOpen, setIsCouncilOpen] = useState(false);
  const [onboardingStep, setOnboardingStep] = useState<number>(() => {
    if (typeof window === 'undefined') return 1;
    try { return parseInt(localStorage.getItem('ad_onboarding_step') || '1', 10) || 1; } catch { return 1; }
  });
  const [onboardingOpen, setOnboardingOpen] = useState<boolean>(false);
  useEffect(() => {
    try {
      const dismissed = localStorage.getItem('ad_onboarding_dismissed') === '1';
      setOnboardingOpen(!dismissed);
    } catch {}
  }, []);
  const [tutorialFree, setTutorialFree] = useState<Partial<Record<BuildTypeId, number>>>({ farm: 1, house: 1, council_hall: 1 });
  const [isEdictsOpen, setIsEdictsOpen] = useState(false);
  const [, setIsOmensOpen] = useState(false);
  const [isSettingsOpen, setIsSettingsOpen] = useState(false);
  const [dismissedGuide, setDismissedGuide] = useState(false);
  const [acceptedNotice, setAcceptedNotice] = useState<{ title: string; delta: Record<string, number> } | null>(null);
  const acceptedNoticeKeyRef = useRef<string | null>(null);
  const [markers, setMarkers] = useState<{ id: string; x: number; y: number; label?: string }[]>([]);
  const [visualIndicators, setVisualIndicators] = useState<VisualIndicator[]>([]);
  const [enhancedGameState, setEnhancedGameState] = useState<EnhancedGameState | null>(null);
  const notify = useNotify();
  const lastMemoryToastRef = useRef<{ time: number; lastShownMB: number }>({ time: 0, lastShownMB: 0 });
  // building hover details disabled in stable mode
  const [gameMode, setGameMode] = useState<'casual' | 'advanced'>('casual');
  const [, setShowOnboarding] = useState(false);
  const [, setGuideProgress] = useState({ selectedTile: false, openedCouncil: false, generated: false, accepted: false, advanced: false });
  const [, setGuideHint] = useState<string | null>(null);
  const [isSimMode, setIsSimMode] = useState(false);
  const [simResources, setSimResources] = useState<SimResources | null>(null);
  const [placedBuildings, setPlacedBuildings] = useState<StoredBuilding[]>([]);
  const [routes, setRoutes] = useState<TradeRoute[]>([]);
  const [roads, setRoads] = useState<Array<{x:number;y:number}>>([]);
  
  // Initialize TimeSystem
  const timeSystemRef = useRef<TimeSystem | null>(null);
  if (!timeSystemRef.current) {
    timeSystemRef.current = new TimeSystem();
    timeSystemRef.current.start();
  }
  const timeSystem = timeSystemRef.current;

  const stateId = state?.id ?? null;

  const handlePauseSimulation = useCallback(() => {
    pauseSimulation({ stateId, setIsPaused, controller: timeSystem ?? undefined });
  }, [stateId, setIsPaused, timeSystem]);

  const handleResumeSimulation = useCallback(() => {
    resumeSimulation({ stateId, setIsPaused, controller: timeSystem ?? undefined });
  }, [stateId, setIsPaused, timeSystem]);

  // Handle TimeSystem cleanup
  useEffect(() => {
    return () => {
      if (timeSystemRef.current) {
        timeSystemRef.current.destroy();
      }
    };
  }, []);
  const [showRoads, setShowRoads] = useState(true);
  const [showCitizens, setShowCitizens] = useState(true);
  const [requireRoadConfirm, setRequireRoadConfirm] = useState(true);
  const [autoAssignWorkers, setAutoAssignWorkers] = useState<boolean>(true);
  const [pendingRoad, setPendingRoad] = useState<{ tiles: {x:number;y:number}[] } | null>(null);
  const [citizensCount, setCitizensCount] = useState<number>(8);
  const [citizensSeed, setCitizensSeed] = useState<number>(() => Math.floor(Math.random()*1e6));

  const [selectedTool, setSelectedTool] = useState<ManagementTool>('select');
  const [selectedZoneType, setSelectedZoneType] = useState<ZoneType>('residential');
  const [selectedServiceType, setSelectedServiceType] = useState<ServiceType>('police');
  // simplified: direct tile builds; no separate build selection UI here
  const [districts, _setDistricts] = useState<District[]>([]);
  const [leylines, setLeylines] = useState<Leyline[]>([]);

  const [mapSizeModalOpen, setMapSizeModalOpen] = useState(true);
  const [pendingMapSize, setPendingMapSize] = useState<number>(32);

  // Chunk fetching for unknown tiles
  const fetchChunk = useCallback(async (chunkX: number, chunkY: number, chunkSize: number = 16) => {
    try {
      const response = await fetch(`/api/map/chunk?x=${chunkX}&y=${chunkY}&size=${chunkSize}&seed=${citizensSeed}`);
      if (!response.ok) return null;
      const data = await response.json();
      return data.tiles as string[][];
    } catch (error) {
      logger.warn('Failed to fetch chunk:', error);
      return null;
    }
  }, [citizensSeed]);

  // Expand map with 'unknown' tiles when interacting near the edges
  const ensureCapacityAround = useCallback((x: number, y: number, margin: number = 2) => {
    setTileTypes((prev) => {
      const rows = prev.length;
      const cols = rows > 0 ? prev[0].length : 0;
      const needRows = Math.max(rows, y + 1 + margin);
      const needCols = Math.max(cols, x + 1 + margin);
      if (needRows === rows && needCols === cols) return prev;
      const next: string[][] = new Array(needRows);
      for (let r = 0; r < needRows; r++) {
        next[r] = new Array(needCols);
        for (let c = 0; c < needCols; c++) {
          const val = (r < rows && c < (prev[r]?.length ?? 0)) ? prev[r][c] : 'unknown';
          next[r][c] = val || 'unknown';
        }
      }
      return next;
    });
  }, []);

  // Replace unknown tiles with generated terrain
  const revealUnknownTiles = useCallback(async (centerX: number, centerY: number, radius: number = 8) => {
    const chunkSize = 16;
    const chunksToFetch = new Set<string>();
    
    // Determine which chunks need fetching
    for (let dy = -radius; dy <= radius; dy++) {
      for (let dx = -radius; dx <= radius; dx++) {
        const tx = centerX + dx;
        const ty = centerY + dy;
        if (tx < 0 || ty < 0) continue;
        
        const chunkX = Math.floor(tx / chunkSize);
        const chunkY = Math.floor(ty / chunkSize);
        chunksToFetch.add(`${chunkX},${chunkY}`);
      }
    }

    // Fetch and apply chunks
    for (const chunkKey of chunksToFetch) {
      const [chunkX, chunkY] = chunkKey.split(',').map(Number);
      const chunkData = await fetchChunk(chunkX, chunkY, chunkSize);
      if (!chunkData) continue;

      setTileTypes(prev => {
        const next = prev.map(row => [...row]);
        const startX = chunkX * chunkSize;
        const startY = chunkY * chunkSize;
        
        for (let cy = 0; cy < chunkData.length; cy++) {
          for (let cx = 0; cx < chunkData[cy].length; cx++) {
            const worldX = startX + cx;
            const worldY = startY + cy;
            
            if (worldY >= 0 && worldY < next.length && worldX >= 0 && worldX < next[worldY].length) {
              if (next[worldY][worldX] === 'unknown') {
                next[worldY][worldX] = chunkData[cy][cx];
              }
            }
          }
        }
        
        return next;
      });
    }
  }, [fetchChunk]);

  const [routeDraftFrom, setRouteDraftFrom] = useState<string | null>(null);
  const [edicts, setEdicts] = useState<Record<string, number>>({ tariffs: 50, patrols: 0 });
  const [pendingEdictChanges, setPendingEdictChanges] = useState<Record<string, number>>({});

  // Milestone helpers
  const getMilestones = () => {
    if (typeof window === 'undefined') return {} as Record<string, boolean>;
    try { return JSON.parse(localStorage.getItem('ad_milestones_completed') || '{}'); } catch { return {}; }
  };
  const setMilestone = (k: string) => { try { const m = getMilestones(); m[k] = true; localStorage.setItem('ad_milestones_completed', JSON.stringify(m)); } catch {} };
  const hasMilestone = (k: string) => !!getMilestones()[k];
  const award = async (delta: Partial<Record<'coin'|'grain'|'mana'|'favor', number>>) => {
    const newRes = { ...state!.resources } as Record<string, number>;
    (Object.keys(delta) as Array<keyof typeof delta>).forEach(k => { newRes[k as string] = Math.max(0, (newRes[k as string] || 0) + (delta[k] || 0)); });
    setState(prev => prev ? { ...prev, resources: newRes } : prev);
    await saveState({ resources: newRes });
    const parts = Object.entries(delta).map(([k,v]) => `${k} +${v}`).join('  ')
      notify({ type: 'success', title: 'Milestone Reward', message: parts })
  };
  const checkMilestones = async () => {
    if (!state) return;
    // First farm
    if (!hasMilestone('m_farm') && placedBuildings.some(b => b.typeId === 'farm')) { setMilestone('m_farm'); await award({ coin: 10 }); }
    // First route
    if (!hasMilestone('m_route') && (routes?.length || 0) > 0) { setMilestone('m_route'); await award({ favor: 5 }); }
    // 5 workers assigned
    const assigned = placedBuildings.reduce((s,b)=>s+(b.workers||0),0);
    if (!hasMilestone('m_workers5') && assigned >= 5) { setMilestone('m_workers5'); await award({ grain: 20 }); }
    // Storehouse logistics
    const hasStore = placedBuildings.some(b => b.typeId === 'storehouse');
    const connectedToStore = hasStore && (routes || []).some(r => {
      const a = placedBuildings.find(b=>b.id===r.fromId); const b = placedBuildings.find(b=>b.id===r.toId);
      return a?.typeId=='storehouse' || b?.typeId=='storehouse';
    });
    if (!hasMilestone('m_storehouse') && hasStore && connectedToStore) { setMilestone('m_storehouse'); await award({ coin: 20 }); }
  };

  const [unlockedSkillIds, setUnlockedSkillIds] = useState<string[]>(() => {
    const skillsFromProps = Array.isArray(initialState?.skills)
      ? sanitizeSkillList(initialState?.skills)
      : null;

    if (skillsFromProps !== null) {
      return skillsFromProps;
    }

    if (typeof window === 'undefined') return [];

    return recordToSkillList(readSkillCache());
  });
  useEffect(() => {
    writeSkillCache(unlockedSkillIds);
  }, [unlockedSkillIds]);
  useEffect(() => {
    logger.debug('localStorage useEffect running, window defined:', typeof window !== 'undefined');
    if (typeof window === 'undefined') return;
    
    // Don't override if gridSize was already set from initialState.map_size
    if (initialState?.map_size) {
      logger.debug('Skipping localStorage override - initialState.map_size already set gridSize to:', gridSize);
      setPendingMapSize(gridSize || 24);
      setMapSizeModalOpen(false);
      return;
    }
    
    try {
      const saved = localStorage.getItem('ad_map_size');
      logger.debug('Saved map size from localStorage:', saved);
      if (saved) {
        // Limit map size to prevent performance issues - max 48 for stability
        const n = Math.max(8, Math.min(48, Number(saved) || 24));
        logger.debug('Setting gridSize from localStorage:', n);
        setGridSize(n);
        setPendingMapSize(n);
        setMapSizeModalOpen(false);
        logger.debug('localStorage: Set gridSize to', n, 'and closed modal');
      } else {
        // Set default map size if none exists
        logger.debug('No saved map size, setting default to 32');
        setGridSize(32);
        setPendingMapSize(32);
        setMapSizeModalOpen(false);
        localStorage.setItem('ad_map_size', '32');
        logger.debug('localStorage: Set default gridSize to 32 and closed modal');
      }
    } catch (err) {
      logger.error('Error loading map size from localStorage:', err);
      // Fallback to default
      setGridSize(32);
      setPendingMapSize(32);
      setMapSizeModalOpen(false);
      logger.debug('localStorage: Error fallback - set gridSize to 32 and closed modal');
    }
  }, [initialState?.map_size, gridSize]);

  // Load map data when gridSize changes - MUST be before conditional returns
  useEffect(() => {
    logger.debug('🔥 MAP USEEFFECT SETUP - gridSize:', gridSize);
    async function loadMap() {
      try {
        logger.debug('🗺️ USEEFFECT TRIGGERED - gridSize:', gridSize);
        
        if (gridSize == null) {
          logger.debug('❌ SKIPPED - gridSize is null');
          return;
        }
        
        const url = `/api/map?size=${gridSize}`;
        logger.debug('🌐 FETCHING:', url);
        
        const res = await fetch(url);
        logger.debug('📡 RESPONSE STATUS:', res.status, res.ok);
        
        if (!res.ok) throw new Error('Failed to load map');
        
        const data = await res.json();
        logger.debug('📦 DATA RECEIVED - map length:', data.map?.length);
        
        logger.debug('🎯 CALLING setTileTypes');
        setTileTypes(data.map);
        logger.debug('✅ setTileTypes CALLED');
        
      } catch (err) {
        logger.error('❌ MAP LOAD ERROR:', err);
      }
    }
    loadMap();
  }, [gridSize]);
  
  // Monitor tileTypes state changes - MUST be before conditional returns
  useEffect(() => {
    logger.debug('🔥 TILETYPES USEEFFECT SETUP');
    logger.debug('🔍 TILETYPES CHANGED - length:', tileTypes.length);
  }, [tileTypes]);
  
<<<<<<< HEAD
=======
  // Listen for skill unlock events to deduct costs && persist
  useEffect(() => {
    const onUnlock = async (e: any) => {
      const n = e.detail as SkillNode;
      if (unlockedSkillIds.includes(n.id)) return;
      const needed = { coin: n.cost.coin || 0, mana: n.cost.mana || 0, favor: n.cost.favor || 0 } as Record<string, number>;
      const have = { coin: state?.resources.coin || 0, mana: state?.resources.mana || 0, favor: state?.resources.favor || 0 } as Record<string, number>;
      if (have.coin < needed.coin || have.mana < needed.mana || have.favor < needed.favor) return;
      const newResServer = { ...state!.resources } as Record<string, number>;
      newResServer.coin = Math.max(0, newResServer.coin - needed.coin);
      newResServer.mana = Math.max(0, newResServer.mana - needed.mana);
      newResServer.favor = Math.max(0, newResServer.favor - needed.favor);
      const nextSkills = [...unlockedSkillIds, n.id];
      setState(prev => prev ? { ...prev, resources: newResServer, skills: nextSkills as any } : prev);
      await saveState({ resources: newResServer, buildings: placedBuildings, routes, workers: state?.workers, skills: nextSkills } as any);
      setUnlockedSkillIds(nextSkills);
      notify({ type: 'success', title: 'Skill Unlocked', message: n.title })
    };
    window.addEventListener('ad_unlock_skill', onUnlock as any);
    return () => window.removeEventListener('ad_unlock_skill', onUnlock as any);
  }, [state, unlockedSkillIds]);
  const syncSkillsFromServer = useCallback((value: unknown) => {
    if (!Array.isArray(value)) return;

    const normalized = sanitizeSkillList(value);
    setUnlockedSkillIds(prev => (arraysEqual(prev, normalized) ? prev : normalized));
  }, [setUnlockedSkillIds]);
>>>>>>> 2faa3bab
  const [selectedTile, setSelectedTile] = useState<{ x: number; y: number; tileType?: string } | null>(null);
  const [hoverTile, setHoverTile] = useState<{ x: number; y: number; tileType?: string } | null>(null);
  const [previewTypeId, setPreviewTypeId] = useState<BuildTypeId | null>(null);
  const [tooltipLocked, setTooltipLocked] = useState(false);
  const [clickEffectKey, setClickEffectKey] = useState<string | null>(null);
  const [selectedLeyline, setSelectedLeyline] = useState<Leyline | null>(null);
  const [isDrawingMode, _setIsDrawingMode] = useState(false);
  const hasAutoOpenedCouncilRef = useRef(false);
  const [routeHoverToId, setRouteHoverToId] = useState<string | null>(null);
  const [assignLines, setAssignLines] = useState<AssignLine[]>([]);
  const [pathHints, setPathHints] = useState<PathHint[]>([]);
  const [pulses, setPulses] = useState<Pulse[]>([]);
  const [ctxMenu, setCtxMenu] = useState<{ open: boolean; buildingId: string | null; x: number; y: number }>({ open: false, buildingId: null, x: 0, y: 0 });
  const [constructionEvents, setConstructionEvents] = useState<Array<{
    id: string;
    buildingId: string;
    position: { x: number; y: number };
    type: 'building' | 'upgrading' | 'demolishing';
    timestamp: number;
  }>>([]);

  // Cleanup old construction events
  useEffect(() => {
    const cleanup = setInterval(() => {
      const now = Date.now();
      setConstructionEvents(prev => prev.filter(event => now - event.timestamp < 10000)); // Keep for 10 seconds
    }, 5000);
    return () => clearInterval(cleanup);
  }, []);

  const saveState = useCallback(async (partial: { resources?: Record<string, number>; workers?: number; buildings?: StoredBuilding[]; routes?: TradeRoute[]; roads?: Array<{x:number;y:number}>; edicts?: Record<string, number>; map_size?: number; skills?: string[] }) => {
    if (!state) return;
    try {
      const body: { id: string; resources?: Record<string, number>; workers?: number; buildings?: StoredBuilding[]; routes?: TradeRoute[]; roads?: Array<{x:number;y:number}>; edicts?: Record<string, number>; map_size?: number; skills?: string[] } = { id: state.id };
      if (partial.resources) body.resources = partial.resources;
      if (typeof partial.workers === 'number') body.workers = partial.workers;
      if (partial.buildings) body.buildings = partial.buildings;
      if (partial.routes) body.routes = partial.routes;
      if (partial.roads) body.roads = partial.roads;
      if (partial.edicts) body.edicts = partial.edicts;
      if (typeof partial.map_size === 'number') body.map_size = partial.map_size;
      if (partial.skills !== undefined) body.skills = partial.skills;
      const res = await fetch('/api/state', {
        method: 'PATCH',
        headers: { 'Content-Type': 'application/json' },
        body: JSON.stringify(body)
      });
      if (!res.ok) throw new Error(`HTTP ${res.status}`);
    } catch (err) {
      logger.error('Failed to save state:', err);
    }
  }, [state]);

  // Listen for skill unlock events to deduct costs & persist the latest state slices
  const onUnlock = useCallback(async (e: any) => {
    const n = e.detail as SkillNode;
    if (unlockedSkillIds.includes(n.id)) return;
    if (!state) return;

    const needed = { coin: n.cost.coin || 0, mana: n.cost.mana || 0, favor: n.cost.favor || 0 } as Record<string, number>;
    const have = {
      coin: state.resources.coin || 0,
      mana: state.resources.mana || 0,
      favor: state.resources.favor || 0,
    } as Record<string, number>;
    if (have.coin < needed.coin || have.mana < needed.mana || have.favor < needed.favor) return;

    const newResServer = { ...state.resources } as Record<string, number>;
    newResServer.coin = Math.max(0, newResServer.coin - needed.coin);
    newResServer.mana = Math.max(0, newResServer.mana - needed.mana);
    newResServer.favor = Math.max(0, newResServer.favor - needed.favor);

    const nextSkills = [...unlockedSkillIds, n.id];
    setState(prev => prev ? { ...prev, resources: newResServer, skills: nextSkills as any } : prev);
    await saveState({ resources: newResServer, buildings: placedBuildings, routes, workers: state?.workers, skills: nextSkills } as any);
    setUnlockedSkillIds(nextSkills);
    notify({ type: 'success', title: 'Skill Unlocked', message: n.title });

    try {
      const prev = JSON.parse(localStorage.getItem('ad_skills_unlocked') || '{}');
      prev[n.id] = true;
      localStorage.setItem('ad_skills_unlocked', JSON.stringify(prev));
    } catch {}
  }, [state, unlockedSkillIds, placedBuildings, routes, saveState, notify]);

  useEffect(() => {
    window.addEventListener('ad_unlock_skill', onUnlock as any);
    return () => window.removeEventListener('ad_unlock_skill', onUnlock as any);
  }, [onUnlock]);

  const confirmMapSize = useCallback(async () => {
    // Limit map size to prevent performance issues - max 48 for stability
    const n = Math.max(8, Math.min(48, Number(pendingMapSize) || 24));
    setGridSize(n);
    try { localStorage.setItem('ad_map_size', String(n)); } catch {}
    // Save map size to game state for persistence
    if (state) {
      await saveState({ map_size: n } as any);
    }
    setMapSizeModalOpen(false);
  }, [pendingMapSize, state, saveState]);

  const computeRoadPath = useCallback((sx:number, sy:number, tx:number, ty:number): Array<{x:number;y:number}> => {
    // Lightweight Dijkstra with road preference
    const key = (x:number,y:number)=>`${x},${y}`;
    const roadSet = new Set((roads||[]).map(r=>`${r.x},${r.y}`));
    const inBounds = (x:number,y:number) => y>=0 && y<tileTypes.length && x>=0 && x<(tileTypes[y]?.length||0);
    const nbrs = (x:number,y:number) => {
      const dirs = [[1,0],[-1,0],[0,1],[0,-1]];
      const res: Array<{x:number;y:number;cost:number}> = [];
      for (const [dx,dy] of dirs) {
        const nx=x+dx, ny=y+dy;
        if (!inBounds(nx,ny)) continue;
        const onRoad = roadSet.has(key(nx,ny));
        res.push({x:nx,y:ny,cost: onRoad ? 0.6 : 1.0});
      }
      return res;
    };
    const dist = new Map<string,number>();
    const prev = new Map<string,{x:number;y:number}>();
    const pq: Array<{x:number;y:number;d:number}> = [{x:sx,y:sy,d:0}];
    dist.set(key(sx,sy),0);
    while (pq.length) {
      pq.sort((a,b)=>a.d-b.d);
      const cur = pq.shift()!;
      if (cur.x===tx && cur.y===ty) break;
      for (const n of nbrs(cur.x, cur.y)) {
        const nd = cur.d + n.cost;
        const k = key(n.x,n.y);
        if (nd < (dist.get(k) ?? Infinity)) {
          dist.set(k, nd);
          prev.set(k, {x:cur.x,y:cur.y});
          pq.push({x:n.x,y:n.y,d:nd});
        }
      }
    }
    const out: Array<{x:number;y:number}> = [];
    let cx = tx, cy = ty; let k = key(cx,cy);
    if (!prev.has(k) && !(sx===tx&&sy===ty)) return out;
    out.push({x:cx,y:cy});
    while (prev.has(k)) { const p = prev.get(k)!; out.push({x:p.x,y:p.y}); cx=p.x; cy=p.y; k=key(cx,cy); if (cx===sx && cy===sy) break; }
    out.reverse();
    // Filter to only road tiles for the hint
    return out.filter(t => roadSet.has(key(t.x,t.y)));
  }, [JSON.stringify(roads), JSON.stringify(tileTypes)]);

  // HUD layout presets omitted for stability

  // cursor/tooltip state omitted for stability
  const edictDefs: EdictSetting[] = useMemo(() => ([
    {
      id: 'tariffs',
      name: 'Trade Tariffs',
      description: 'Adjust duties on caravans; higher revenue but unrest risk.',
      type: 'slider',
      category: 'economic',
      currentValue: edicts.tariffs ?? 50,
      defaultValue: 50,
      cost: 1,
      effects: [
        { resource: 'Coin', impact: '+/- route coin yield' },
        { resource: 'Unrest', impact: 'High tariffs can raise unrest' },
      ],
    },
    {
      id: 'patrols',
      name: 'Caravan Patrols',
      description: 'Deploy patrols to secure routes; reduces unrest but costs coin.',
      type: 'toggle',
      category: 'military',
      currentValue: edicts.patrols ?? 0,
      defaultValue: 0,
      cost: 1,
      effects: [
        { resource: 'Unrest', impact: '-1 unrest from route pressure' },
        { resource: 'Coin', impact: '-2 coin upkeep per cycle' },
      ],
    },
  ]), [edicts]);
  const totalEdictCost = useMemo(() => Object.keys(pendingEdictChanges).length * 1, [pendingEdictChanges]);
  const [upcomingEvents, _setUpcomingEvents] = useState<SeasonalEvent[]>([]);
  const [omenReadings, _setOmenReadings] = useState<OmenReading[]>([]);

  useEffect(() => {
    const onStartRoute = (e: any) => {
      const id = e?.detail?.buildingId as string | undefined;
      if (!id) return;
      setRouteDraftFrom(id);
      setIsSettingsOpen(false);
      setIsCouncilOpen(false);
      try { notify({ type: 'info', title: 'Route Draft', message: 'Select a target trade post to connect.' }); } catch {}
    };
    const onShowMenu = (e: any) => {
      const { buildingId, screenX, screenY } = e?.detail || {};
      if (!buildingId) return;
      setCtxMenu({ open: true, buildingId, x: screenX, y: screenY });
    };
    const onHoverBuilding = (e: any) => {
      const id = e?.detail?.buildingId as string | undefined;
      if (!routeDraftFrom) return;
      setRouteHoverToId(id || null);
    };
    const onTapBuilding = async (e: any) => {
      const toId = e?.detail?.buildingId as string | undefined;
      const fromId = routeDraftFrom;
      if (!fromId || !toId || fromId === toId) return;
      if (!simResources) return;
      const a = placedBuildings.find(b => b.id === fromId);
      const b = placedBuildings.find(b => b.id === toId);
      if (!a || !b) return;
      if (a.typeId !== 'trade_post' || b.typeId !== 'trade_post') {
        setRouteDraftFrom(null); setRouteHoverToId(null);
        try { notify({ type: 'warning', title: 'Invalid Route', message: 'Routes can only connect trade posts.' }); } catch {}
        return;
      }
      if ((routes || []).some(r => (r.fromId === a.id && r.toId === b.id) || (r.fromId === b.id && r.toId === a.id))) {
        setRouteDraftFrom(null); setRouteHoverToId(null);
        try { notify({ type: 'info', title: 'No Change', message: 'A route already exists between these posts.' }); } catch {}
        return;
      }
      const MAX_ROUTES_PER_NODE = 3;
      const aCount = (routes || []).filter(r => r.fromId === a.id || r.toId === a.id).length;
      const bCount = (routes || []).filter(r => r.fromId === b.id || r.toId === b.id).length;
      if (aCount >= MAX_ROUTES_PER_NODE || bCount >= MAX_ROUTES_PER_NODE) {
        setRouteDraftFrom(null); setRouteHoverToId(null);
        try { notify({ type: 'warning', title: 'Too Many Routes', message: 'A post cannot exceed 3 connections.' }); } catch {}
        return;
      }
      const length = Math.abs(a.x - b.x) + Math.abs(a.y - b.y);
      const MAX_ROUTE_LEN = 20;
      if (length > MAX_ROUTE_LEN) {
        setRouteDraftFrom(null); setRouteHoverToId(null);
        try { notify({ type: 'warning', title: 'Too Far', message: 'That route is longer than allowed.' }); } catch {}
        return;
      }
      const cost = 5 + 2 * length;
      if ((simResources.coin ?? 0) < cost) { try { notify({ type: 'error', title: 'Insufficient Coin', message: `Need ${cost} coin to build this route.` }); } catch {}; return; }
      const newResSim = { ...simResources, coin: simResources.coin - cost };
      const newResServer = { ...state!.resources, coin: (state!.resources.coin || 0) - cost } as any;
      const newRoute: TradeRoute = { id: `r-${generateId()}`, fromId, toId, length };
      const newRoutes = [newRoute, ...(routes || [])];
      setRoutes(newRoutes);
      setSimResources(newResSim);
      setState(prev => prev ? { ...prev, resources: newResServer, routes: newRoutes } as any : prev);
      await saveState({ resources: newResServer, routes: newRoutes });
      try { notify({ type: 'success', title: 'Route Built', message: `Connected ${SIM_BUILDINGS[a.typeId].name} ↔ ${SIM_BUILDINGS[b.typeId].name}` }); } catch {}
      setRouteDraftFrom(null);
      setRouteHoverToId(null);
    };
    window.addEventListener('ad_start_route', onStartRoute as any);
    window.addEventListener('ad_hover_building', onHoverBuilding as any);
    window.addEventListener('ad_building_tap', onTapBuilding as any);
    window.addEventListener('ad_show_building_menu', onShowMenu as any);
    return () => {
      window.removeEventListener('ad_start_route', onStartRoute as any);
      window.removeEventListener('ad_hover_building', onHoverBuilding as any);
      window.removeEventListener('ad_building_tap', onTapBuilding as any);
      window.removeEventListener('ad_show_building_menu', onShowMenu as any);
    };
  }, [routeDraftFrom, routes, simResources, placedBuildings, state, notify]);

  useEffect(() => {
    const onKey = async (e: KeyboardEvent) => {
      if (e.key === 'Escape' && routeDraftFrom) {
        setRouteDraftFrom(null); setRouteHoverToId(null);
        try { notify({ type: 'info', title: 'Draft Cancelled', message: 'Route draft has been cancelled.' }); } catch {}
        return;
      }
      if ((e.key === 'm' || e.key === 'M') && selectedTile) {
        const b = placedBuildings.find(bb => bb.x === selectedTile.x && bb.y === selectedTile.y);
        if (b) {
          setCtxMenu({ open: true, buildingId: b.id, x: Math.round(window.innerWidth/2), y: Math.round(window.innerHeight/2) });
          return;
        }
      }
      if (!selectedTile) return;
      const b = placedBuildings.find(bb => bb.x === selectedTile.x && bb.y === selectedTile.y);
      if (!b) return;
      const cap = SIM_BUILDINGS[b.typeId].workCapacity ?? 0;
      const level = Math.max(1, Number(b.level ?? 1));
      const maxCap = Math.round(cap * (1 + 0.25 * (level - 1)));
      if (e.key === '+' || e.key === '=' ) {
        if ((simResources?.workers ?? 0) <= 0 || b.workers >= maxCap) return;
        const updated = placedBuildings.map(x => x.id === b.id ? { ...x, workers: x.workers + 1 } : x);
        setPlacedBuildings(updated);
        setSimResources(prev => prev ? { ...prev, workers: Math.max(0, prev.workers - 1) } : prev);
        await saveState({ buildings: updated });
        // visual line from closest house/storehouse
        try {
          const targets = placedBuildings.filter(x => x.typeId === 'house' || x.typeId === 'storehouse');
          let src = targets[0]; let best = Number.POSITIVE_INFINITY;
          for (const t of targets) { const d = Math.hypot((t.x - b.x), (t.y - b.y)); if (d < best) { best = d; src = t; } }
          if (src) {
            setAssignLines(prev => [{ id: `al-${Date.now()}`, from: { x: src!.x, y: src!.y }, to: { x: b.x, y: b.y }, createdAt: performance.now(), ttl: 800 }, ...prev].slice(0, 8));
            const tiles = computeRoadPath(src!.x, src!.y, b.x, b.y);
            if (tiles.length) {
              setPathHints(prev => [{ id: `ph-${Date.now()}`, tiles, createdAt: performance.now(), ttl: 1100 }, ...prev].slice(0, 6));
            } else {
              try { notify({ type: 'info', title: 'No Road Path', message: 'No roads connect; citizens will take the long way.' }); } catch {}
            }
            setPulses(prev => [{ id: `bp-${Date.now()}`, x: b.x, y: b.y, createdAt: performance.now(), ttl: 650 }, ...prev].slice(0, 10));
          }
        } catch {}
      } else if (e.key === '-' || e.key === '_') {
        if (b.workers <= 0) return;
        const updated = placedBuildings.map(x => x.id === b.id ? { ...x, workers: x.workers - 1 } : x);
        setPlacedBuildings(updated);
        setSimResources(prev => prev ? { ...prev, workers: prev.workers + 1 } : prev);
        await saveState({ buildings: updated });
      }
    };
    window.addEventListener('keydown', onKey);
    return () => window.removeEventListener('keydown', onKey);
  }, [selectedTile, placedBuildings, simResources]);

  useEffect(() => {
    try {
      const done = typeof window !== 'undefined' ? localStorage.getItem('ad_onboarding_done') : null;
      const mode = (typeof window !== 'undefined' ? localStorage.getItem('ad_game_mode') : null) as 'casual' | 'advanced' | null;
      const dismissed = typeof window !== 'undefined' ? localStorage.getItem('ad_dismissed_guide') === '1' : false;
      if (dismissed) setDismissedGuide(true);
      if (!done) {
        setShowOnboarding(true);
        setIsPaused(true);
      } else if (mode) {
        setGameMode(mode);
      }
    } catch {}
  }, []);

  useEffect(() => {
    if (!state) return;
    const buildings = state.buildings || [];
    setPlacedBuildings(buildings);
    setRoutes(state.routes ?? []);
    // Load edicts if present
    const stateEdicts = (state as any).edicts as Record<string, number> | undefined;
    if (stateEdicts) setEdicts(prev => ({ ...prev, ...stateEdicts }));
    const assigned = buildings.reduce((sum, b) => sum + (b.workers || 0), 0);
    setSimResources({
      grain: state.resources.grain || 0,
      coin: state.resources.coin || 0,
      mana: state.resources.mana || 0,
      favor: state.resources.favor || 0,
      workers: (state.workers || 0) - assigned,
      wood: (state.resources as any).wood || 0,
      planks: (state.resources as any).planks || 0,
    });
  }, [state]);

  const stateWorkers = state?.workers ?? 0;
  const stateCycle = state?.cycle ?? 0;

  const autoAssignIdleWorkers = useCallback(() => {
    if (!simResources) return;
    let idle = simResources.workers || 0;
    if (idle <= 0) return;

    const updatedBuildings = [...placedBuildings];
    if (updatedBuildings.length === 0) return;

    let safety = 100;
    const scoreWeights: Record<string, number> = {
      grain: 3,
      wood: 2,
      planks: 2,
      coin: 1,
      favor: 0.4,
      mana: 0,
    };

    const routesArr = routes ?? [];
    const edictsApplied = edicts;
    const cycleMod = stateCycle % 4;
    const season = cycleMod === 0 ? 'spring' : cycleMod === 1 ? 'summer' : cycleMod === 2 ? 'autumn' : 'winter';

    const tariffs = Math.max(0, Math.min(100, Number(edictsApplied['tariffs'] ?? 50)));
    const coinBoost = 1 + ((tariffs - 50) / 100) * 0.6;
    if (season === 'winter') scoreWeights.grain += 1.2;
    if (season === 'autumn') scoreWeights.wood += 0.6;
    if (season === 'summer') scoreWeights.planks += 0.4;
    scoreWeights.coin *= coinBoost;

    const marginalScore = (idx: number): number => {
      const building = updatedBuildings[idx];
      const def = SIM_BUILDINGS[building.typeId];
      if (!def) return -Infinity;

      const capBase = def.workCapacity ?? 0;
      const level = Math.max(1, Number(building.level ?? 1));
      const levelCapScale = 1 + 0.25 * (level - 1);
      const cap = Math.round(capBase * levelCapScale);
      if (cap <= 0) return -Infinity;
      if ((building.workers || 0) >= cap) return -Infinity;

      const base = projectCycleDeltas(
        { ...simResources },
        updatedBuildings,
        routesArr,
        SIM_BUILDINGS,
        { totalWorkers: stateWorkers, edicts: edictsApplied }
      ).updated;

      const temp = [...updatedBuildings];
      temp[idx] = { ...temp[idx], workers: (temp[idx].workers || 0) + 1 } as StoredBuilding;

      const next = projectCycleDeltas(
        { ...simResources },
        temp,
        routesArr,
        SIM_BUILDINGS,
        { totalWorkers: stateWorkers, edicts: edictsApplied }
      ).updated;

      let score = 0;
      for (const [resource, weight] of Object.entries(scoreWeights)) {
        const delta = (next as any)[resource] - (base as any)[resource];
        score += (delta || 0) * (weight as number);
      }

      if ((simResources.grain || 0) < 50 && building.typeId === 'farm') score += 5;
      if ((simResources.wood || 0) < 30 && building.typeId === 'lumber_camp') score += 3;
      if ((simResources.planks || 0) < 20 && building.typeId === 'sawmill') score += 2;
      if (tariffs > 70 && building.typeId === 'trade_post') score += 1.5;

      return score;
    };

    while (idle > 0 && safety-- > 0) {
      let bestIdx = -1;
      let bestScore = 0;
      for (let i = 0; i < updatedBuildings.length; i++) {
        const score = marginalScore(i);
        if (score > bestScore) {
          bestScore = score;
          bestIdx = i;
        }
      }
      if (bestIdx === -1) break;

      updatedBuildings[bestIdx] = {
        ...updatedBuildings[bestIdx],
        workers: (updatedBuildings[bestIdx].workers || 0) + 1,
      } as StoredBuilding;
      idle -= 1;
    }

    if (idle !== (simResources.workers || 0)) {
      setPlacedBuildings(updatedBuildings);
      setSimResources(prev => (prev ? { ...prev, workers: idle } : prev));
      saveState({ buildings: updatedBuildings }).catch(() => {});
    }
  }, [simResources, placedBuildings, routes, edicts, stateCycle, stateWorkers, saveState]);

  // Greedy auto-assign idle workers to best buildings by marginal yield
  useEffect(() => {
    if (!autoAssignWorkers) return;
    autoAssignIdleWorkers();
  }, [autoAssignWorkers, autoAssignIdleWorkers]);

  useEffect(() => {
    if (typeof window === 'undefined') return;
    try { localStorage.setItem('ad_onboarding_step', String(onboardingStep)); } catch {}
  }, [onboardingStep]);

  const fetchState = useCallback(async () => {
    logger.debug('Fetching state from /api/state');
    const res = await fetch("/api/state");
    logger.debug('Response status:', res.status, res.ok);
    const json = await res.json();
    logger.debug('Response JSON:', json);
    if (!res.ok) {
      const msg = json?.error || `Failed to fetch state (${res.status})`;
      if (config.nextPublicOfflineMode) {
        logger.warn('Offline mode enabled: using local fallback state:', msg);
        setState({
          id: 'local-fallback',
          cycle: 1,
          resources: { grain: 1000, coin: 500, mana: 200, favor: 10, unrest: 0, threat: 0 },
          workers: 0,
          buildings: [],
        });
        return;
      }
      throw new Error(msg);
    }
    const rawSkills = (json as any).skills;
    const sanitizedSkills = Array.isArray(rawSkills) ? sanitizeSkillList(rawSkills) : undefined;

    setState({
      ...json,
      workers: json.workers ?? 0,
      buildings: json.buildings ?? [],
      routes: (json as any).routes ?? [],
      roads: (json as any).roads ?? [],
      citizens_seed: (json as any).citizens_seed,
      citizens_count: (json as any).citizens_count,
      ...(sanitizedSkills !== undefined ? { skills: sanitizedSkills } : {}),
    });
    if (sanitizedSkills !== undefined) {
      syncSkillsFromServer(sanitizedSkills);
    }
    try { setIsPaused(!(json as any).auto_ticking); } catch {}
    try { setRoads(((json as any).roads as Array<{x:number;y:number}>) ?? []); } catch {}
    try { if ((json as any).citizens_count) setCitizensCount((json as any).citizens_count); } catch {}
    try { if ((json as any).citizens_seed) setCitizensSeed((json as any).citizens_seed); } catch {}
    // Load saved map size from game state with performance-focused validation
    try { 
      if ((json as any).map_size) {
        // Limit map size to prevent performance issues - max 48 for stability
        const savedSize = Math.max(8, Math.min(48, Number((json as any).map_size) || 24));
        setGridSize(savedSize);
        setPendingMapSize(savedSize);
        setMapSizeModalOpen(false);
      }
    } catch {}
  }, [syncSkillsFromServer]);

  const fetchProposals = useCallback(async () => {
    const res = await fetch("/api/proposals");
    const json = await res.json();
    if (!res.ok) throw new Error(json.error || "Failed to fetch proposals");
    setProposals(json.proposals || []);
  }, []);
  
  // Fetch initial state if not provided
  useEffect(() => {
    if (!initialState && !state) {
      logger.debug('🔄 No initial state provided, fetching from API...');
      fetchState().catch((err) => {
        logger.error('❌ Failed to fetch initial state:', err);
        setError(err.message || 'Failed to load game state');
      });
    }
  }, [initialState, state, fetchState]);

  const tick = useCallback(async () => {
    setLoading(true);
    setError(null);
    try {
      const res = await fetch(`/api/state/tick`, { method: "POST" });
      const json = await res.json();
      if (!res.ok) throw new Error(json.error || "Failed to tick");
      const serverState: GameState = { ...json.state, workers: json.state.workers ?? 0, buildings: json.state.buildings ?? [] };
      const tickSkills = Array.isArray((json.state as any)?.skills) ? sanitizeSkillList((json.state as any).skills) : undefined;
      if (tickSkills !== undefined) {
        serverState.skills = tickSkills;
        syncSkillsFromServer(tickSkills);
      }
      setState(serverState);
      const assigned = serverState.buildings.reduce((sum, b) => sum + (b.workers || 0), 0);
      const simRes: SimResources = {
        grain: serverState.resources.grain || 0,
        coin: serverState.resources.coin || 0,
        mana: serverState.resources.mana || 0,
        favor: serverState.resources.favor || 0,
        workers: (serverState.workers || 0) - assigned,
        wood: (serverState.resources as any).wood || 0,
        planks: (serverState.resources as any).planks || 0,
      };
      setSimResources(simRes);
      setPlacedBuildings(serverState.buildings);
      // Reset local countdown based on server interval if present
      const ms = Number((json.state as any)?.tick_interval_ms ?? 60000)
      setTimeRemaining(Math.max(1, Math.round(ms / 1000)));
      if (json.crisis) {
        setIsPaused(true);
        setCrisis(json.crisis);
      }
      await fetchProposals();
      
      // Update simulation systems
      try {
        const simulationInput = {
          buildings: serverState.buildings,
          resources: simRes,
          gameTime: timeSystem.getCurrentTime()
        };
        const enhancedState = simulationSystem.updateSimulation(simulationInput, 1.0);
        setEnhancedGameState(enhancedState);
        const indicators = simulationSystem.generateVisualIndicators(enhancedState);
        setVisualIndicators(indicators);
      } catch (simError) {
        logger.warn('Simulation system update failed:', simError);
      }
      
      // Flavor events disabled for stability
      return { simRes, state: serverState };
    } catch (e: unknown) {
      setError(e instanceof Error ? e.message : String(e));
      return null;
    } finally {
      setLoading(false);
    }
  }, [fetchProposals, syncSkillsFromServer]);

  // Council actions
  const generate = useCallback(async () => {
    try {
      setLoading(true);
      const res = await fetch('/api/proposals/generate', { method: 'POST', headers: { 'Content-Type': 'application/json' }, body: JSON.stringify({ guild }) });
      const json = await res.json();
      if (!res.ok) throw new Error(json.error || 'Failed to generate proposals');
      await fetchProposals();
      notify({ type: 'success', title: 'Proposals Summoned', message: 'New counsel ideas await review.' })
      setDismissedGuide(true);
      setGuideProgress(prev => ({ ...prev, generated: true }));
    } catch (e: unknown) {
      setError(e instanceof Error ? e.message : String(e));
    } finally {
      setLoading(false);
    }
  }, [guild, fetchProposals]);

  const scry = useCallback(async (id: string) => {
    try {
      setLoading(true);
      const res = await fetch(`/api/proposals/${id}/scry`, { method: 'POST' });
      const json = await res.json();
      if (!res.ok) throw new Error(json.error || 'Failed to scry');
      await fetchProposals();
      // Show a brief summary toast of scry (best-effort)
      const p = proposals.find(p => p.id === id);
      if (p?.predicted_delta) {
        const parts = Object.entries(p.predicted_delta).slice(0, 3).map(([k,v]) => `${k} ${v>=0?'+':''}${v}`).join('  ');
        notify({ type: 'info', title: 'Scry Result', message: parts || 'Forecast updated.' })
      } else {
        notify({ type: 'info', title: 'Scry Result', message: 'Forecast updated.' })
      }
    } catch (e: unknown) {
      setError(e instanceof Error ? e.message : String(e));
    } finally {
      setLoading(false);
    }
  }, [fetchProposals]);

  const decide = useCallback(async (id: string, decision: 'accept' | 'reject') => {
    try {
      setLoading(true);
      const selected = proposals.find(p => p.id === id) || null;
      setProposals(prev => prev.map(p => p.id === id ? { ...p, status: decision === 'accept' ? 'accepted' : 'rejected' } : p));
      const res = await fetch(`/api/proposals/${id}/decide`, { method: 'POST', headers: { 'Content-Type': 'application/json' }, body: JSON.stringify({ decision }) });
      const json = await res.json();
      if (!res.ok) throw new Error(json.error || 'Failed to decide');
      if (decision === 'accept' && selected) {
        setAcceptedNotice({ title: selected.title, delta: selected.predicted_delta || {} });
        notify({ type: 'success', title: 'Decree Accepted', message: selected.title });
        setDismissedGuide(true);
        setGuideProgress(prev => ({ ...prev, accepted: true }));
        if (selectedTile) {
          setMarkers(prev => [{ id: `m-${generateId()}`, x: selectedTile.x, y: selectedTile.y, label: 'Accepted' }, ...prev]);
        }
        setTimeout(() => setAcceptedNotice(null), 4000);
      } else if (decision === 'reject' && selected) {
        notify({ type: 'warning', title: 'Proposal Rejected', message: selected.title });
      }
      await fetchProposals();
    } catch (e: unknown) {
      setError(e instanceof Error ? e.message : String(e));
    } finally {
      setLoading(false);
    }
  }, [proposals, selectedTile, fetchProposals, generateId]);

  useEffect(() => {
    (async () => {
      try {
        if (!state) await fetchState();
        await fetchProposals();
      } catch (e: unknown) {
        const message = e instanceof Error ? e.message : String(e);
        logger.error('Failed to connect to database:', message);
        setError(message);
      }
    })();
    // eslint-disable-next-line react-hooks/exhaustive-deps
  }, []);

  // Real-time heartbeat: drive countdown and server ticks
  useEffect(() => {
    let interval: NodeJS.Timeout | null = null;
    const updateCountdown = () => {
      if (!state) return;
      const lastStr = (state as any).last_tick_at as string | undefined;
      const ms = Number((state as any).tick_interval_ms ?? 60000);
      const last = lastStr ? Date.parse(lastStr) : Date.now();
      const diff = (last + ms) - Date.now();
      const secs = Math.max(0, Math.ceil(diff / 1000));
      setTimeRemaining(secs);
    };
    updateCountdown();
    interval = setInterval(updateCountdown, 1000);
    return () => { if (interval) clearInterval(interval); };
  }, [state]);

  useEffect(() => {
    let hb: NodeJS.Timeout | null = null;
    const ping = async () => {
      try {
        if (!isPaused) {
          await fetch('/api/state/heartbeat', { method: 'POST' });
        }
      } catch {}
    };
    // Kick once immediately to avoid drift, then every second
    ping();
    hb = setInterval(ping, 1000);
    return () => { if (hb) clearInterval(hb); };
  }, [isPaused]);

  useEffect(() => {
    if (config.nextPublicDisableRealtime || config.nodeEnv === 'development') {
      logger.debug('Realtime disabled by environment flag');
      return;
    }
    let client: ReturnType<typeof createSupabaseBrowserClient> | null = null;
    try {
      client = createSupabaseBrowserClient(config);
    } catch (e: unknown) {
      logger.debug('Realtime disabled:', e instanceof Error ? e.message : String(e));
      return;
    }

    const channel = client
      .channel('game_changes')
      .on('postgres_changes', { event: '*', schema: 'public', table: 'game_state' }, (payload: { new?: unknown }) => {
        const next = payload?.new as GameState | undefined;
        if (next && typeof next === 'object') {
          const realtimeSkills = Array.isArray((next as any).skills) ? sanitizeSkillList((next as any).skills) : undefined;
          const patchedNext = realtimeSkills !== undefined ? { ...next, skills: realtimeSkills } : next;
          setState(patchedNext as GameState);
          if (realtimeSkills !== undefined) {
            syncSkillsFromServer(realtimeSkills);
          }
          try { setIsPaused(!(next as any).auto_ticking); } catch {}
          const assigned = (next.buildings || []).reduce((sum, b) => sum + (b.workers || 0), 0);
          setPlacedBuildings(next.buildings || []);
          setSimResources({
            grain: next.resources.grain || 0,
            coin: next.resources.coin || 0,
            mana: next.resources.mana || 0,
            favor: next.resources.favor || 0,
            wood: next.resources.wood || 0,
            planks: next.resources.planks || 0,
            workers: (next.workers || 0) - assigned,
          });
          try { setRoads(((next as any).roads as Array<{x:number;y:number}>) ?? []); } catch {}
          try { if ((next as any).citizens_count) setCitizensCount((next as any).citizens_count as any); } catch {}
          try { if ((next as any).citizens_seed) setCitizensSeed((next as any).citizens_seed as any); } catch {}
        }
      })
      .on('postgres_changes', { event: '*', schema: 'public', table: 'proposals' }, () => {
        fetchProposals();
      })
      .subscribe();

    return () => { if (client && channel) client.removeChannel(channel); };
  }, [fetchState, fetchProposals, syncSkillsFromServer]);

  useEffect(() => {
    if (acceptedNotice) {
      if (!acceptedNoticeKeyRef.current) {
        const makeId = () => (typeof crypto !== 'undefined' && typeof crypto.randomUUID === 'function')
          ? crypto.randomUUID()
          : Math.random().toString(36).slice(2);
        acceptedNoticeKeyRef.current = `accept-${makeId()}`;
      }
    } else {
      acceptedNoticeKeyRef.current = null;
    }
  }, [acceptedNotice]);

  // The remaining UI is identical to the original PlayPage component.
  // For brevity, we import && reuse the JSX from the existing file to avoid duplication.
  // We will render a minimal shell here && rely on the original file content compiled in this component.

  // To keep the patch concise, we delegate the JSX rendering to the existing file via a dynamic import
  // pattern would be overkill here. Instead, we mirror the original conditional gates:

  const resources: GameResources = {
    grain: state?.resources?.grain ?? 0,
    coin: state?.resources?.coin ?? 0,
    mana: state?.resources?.mana ?? 0,
    favor: state?.resources?.favor ?? 0,
    wood: simResources?.wood ?? 0,
    planks: simResources?.planks ?? 0,
    unrest: state?.resources?.unrest ?? 0,
    threat: state?.resources?.threat ?? 0,
  };

  const skillTreeSeed = typeof state?.skill_tree_seed === 'number' ? state.skill_tree_seed : 12345;

  const currentTime = timeSystem.getCurrentTime();
  const gameTime: GameTime = {
    cycle: Math.floor(currentTime.totalMinutes / 60), // Convert to legacy cycle for HUD compatibility
    season: 'spring', // TODO: Implement seasons based on currentTime.month
    timeRemaining,
  };
  const totalAssigned = placedBuildings.reduce((sum, b) => sum + b.workers, 0);
  const totalWorkers = totalAssigned + (simResources?.workers ?? 0);
  const idleWorkers = simResources?.workers ?? 0;
  const neededWorkers = placedBuildings.reduce((sum, b) => {
    const cap = SIM_BUILDINGS[b.typeId].workCapacity ?? 0;
    return sum + Math.max(0, cap - b.workers);
  }, 0);

  const guildToCategoryType = (guild: string): CategoryType => {
    const normalized = guild.toLowerCase();
    switch (normalized) {
      case 'wardens': return 'military';
      case 'merchants': return 'economic';
      case 'scholars': return 'mystical';
      case 'artisans': return 'infrastructure';
      case 'diplomats': return 'diplomatic';
      default: return 'social';
    }
  };

  const councilProposals: CouncilProposal[] = proposals.map(p => ({
    id: p.id,
    title: p.title,
    description: p.description,
    type: guildToCategoryType(p.guild),
    cost: p.predicted_delta,
    benefit: p.predicted_delta,
    risk: 25,
    duration: 1,
    canScry: true,
    status: p.status
  }));

  const resourceChanges = useMemo(() => {
    if (!simResources) {
      return { grain: 0, wood: 0, planks: 0, coin: 0, mana: 0, favor: 0, unrest: 0, threat: 0 } as any;
    }
    const tree = generateSkillTree(skillTreeSeed);
    const unlocked = tree.nodes.filter(n => unlockedSkillIds.includes(n.id));
    const acc = accumulateEffects(unlocked);
    const { updated } = projectCycleDeltas(simResources, placedBuildings, routes, SIM_BUILDINGS, {
      totalWorkers: totalWorkers,
      edicts,
      modifiers: {
        resourceOutputMultiplier: acc.resMul as any,
        buildingOutputMultiplier: acc.bldMul,
        upkeepGrainPerWorkerDelta: acc.upkeepDelta,
      }
    });
    return {
      grain: updated.grain - simResources.grain,
      wood: updated.wood - simResources.wood,
      planks: updated.planks - simResources.planks,
      coin: updated.coin - simResources.coin,
      mana: updated.mana - simResources.mana,
      favor: updated.favor - simResources.favor,
      unrest: 0,
      threat: 0,
    } as any;
  }, [simResources, placedBuildings, routes, totalWorkers, edicts, unlockedSkillIds, skillTreeSeed]);

  // Shared PIXI context for Game + HUD (so HUD panels can access viewport)
  const [pixiApp, setPixiApp] = useState<PIXI.Application | null>(null);
  const [pixiViewport, setPixiViewport] = useState<Viewport | null>(null);

  if (error) {
    return (
      <div className="h-screen flex items-center justify-center bg-red-50">
        <div className="max-w-lg text-center">
          <h2 className="text-xl font-semibold text-red-800">Error</h2>
          <p className="mt-2 text-red-700">{error}</p>
          <button className="mt-4 px-4 py-2 bg-red-700 text-white rounded" onClick={() => { setError(null); fetchState().catch(() => {}); }}>Retry</button>
        </div>
      </div>
    );
  }

  if (!state) {
    return (
      <div className="h-screen flex items-center justify-center">
        <div className="text-center">
          <p className="text-gray-600">Initializing game state...</p>
        </div>
      </div>
    );
  }

  const applyRoads = (tiles: Array<{x:number;y:number}>) => {
    setRoads(prev => {
      const seen = new Set(prev.map(t=>`${t.x},${t.y}`));
      const cost = { coin: 1, planks: 1 } as Record<string, number>;
      const resources = { ...(state?.resources || {}) } as Record<string, number>;
      const affordable: Array<{x:number;y:number}> = [];
      const tryPay = () => {
        for (const [k,v] of Object.entries(cost)) {
          const have = Number(resources[k] || 0);
          if (have < v) return false;
        }
        for (const [k,v] of Object.entries(cost)) resources[k] = Math.max(0, Number(resources[k]||0) - v);
        return true;
      };
      for (const t of tiles) {
        const k = `${t.x},${t.y}`;
        if (seen.has(k)) continue;
        if (tryPay()) { affordable.push(t); seen.add(k); }
        else break;
      }
      const merged = [...prev, ...affordable];
      saveState({ resources, roads: merged }).catch(()=>{});
      setState(prev => prev ? { ...prev, resources } as any : prev);
      return merged;
    });
  };

  // Minimal inline scene to ensure we render beyond the spinner for validation
  return (
    <div className="h-dvh w-full bg-gray-900 overflow-hidden relative">
      <div className="relative flex flex-col min-w-0 h-full">
        <GoalBanner />
        <div className="flex-1 relative min-h-0">
        {mapSizeModalOpen && (
          <div className="absolute inset-0 z-[20000] bg-black/60 flex items-center justify-center">
            <div className="bg-gray-900 border border-gray-700 rounded-xl p-6 shadow-2xl w-[min(92vw,28rem)]">
              <h2 className="text-lg font-semibold text-gray-100">Choose starting map size</h2>
              <p className="text-sm text-gray-400 mt-1">You can expand infinitely by exploring. Pick an initial size (larger maps may cause performance issues):</p>
              <div className="mt-4 grid grid-cols-4 gap-2">
                {[16,24,32,48].map(sz => (
                  <button key={sz} onClick={() => setPendingMapSize(sz)} className={`px-3 py-2 rounded border text-sm ${pendingMapSize===sz ? 'bg-blue-600 border-blue-500 text-white' : 'bg-gray-800 border-gray-700 text-gray-200 hover:bg-gray-750'} ${sz > 32 ? 'border-yellow-600 text-yellow-200' : ''}`}>{sz}×{sz}{sz > 32 ? ' ⚠️' : ''}</button>
                ))}
              </div>
              <div className="mt-4">
                <label className="block text-xs text-gray-400 mb-1">Custom size (8 - 48, larger sizes may cause freezing)</label>
                <input type="number" min={8} max={48} value={pendingMapSize} onChange={e=>setPendingMapSize(Number(e.target.value)||24)} className="w-full px-3 py-2 rounded bg-gray-800 border border-gray-700 text-gray-100 outline-none focus:ring-2 focus:ring-blue-500" />
              </div>
              <div className="mt-5 flex items-center justify-between">
                <div className="text-xs text-gray-500">Infinite expansion is enabled during play.</div>
                <button onClick={confirmMapSize} className="px-4 py-2 rounded bg-blue-600 text-white hover:bg-blue-500">Start</button>
              </div>
            </div>
          </div>
        )}
        <GameProvider app={pixiApp} viewport={pixiViewport} setApp={setPixiApp} setViewport={setPixiViewport}>
          <MemoryManager 
            maxMemoryMB={300}
            maxTextures={150}
            cleanupInterval={15000}
            warnAtPercent={90}
            warningCooldownMs={90000}
            onMemoryWarning={(stats) => {
              const now = Date.now();
              const last = lastMemoryToastRef.current;
              const deltaMb = Math.abs(stats.memoryUsage - last.lastShownMB);
              const cooldownPassed = now - last.time > 60000; // 60s UI cooldown for toasts
              const significantChange = deltaMb >= 32; // Only toast if >=32MB change
              if (cooldownPassed || significantChange) {
                logger.warn('Memory usage high:', stats);
                const percent = typeof stats.percentUsed === 'number' ? `${stats.percentUsed.toFixed(1)}%` : 'n/a';
                notify({ type: 'warning', title: 'Memory Warning', message: `Memory usage: ${stats.memoryUsage.toFixed(1)}MB (${percent})`, dedupeKey: 'memory-warning', dedupeMs: 60000 });
                lastMemoryToastRef.current = { time: now, lastShownMB: stats.memoryUsage };
              }
            }}
            onMemoryCleanup={(freedMB) => {
              logger.info(`Memory cleanup freed ${freedMB.toFixed(1)}MB`);
            }}
          />
          <ViewportManager
            initialZoom={1.5}
            minZoom={0.2}
            maxZoom={4.0}
            worldWidth={20000}
            worldHeight={20000}
          >
            <IsometricGrid
               gridSize={gridSize || 24}
               tileTypes={tileTypes}
               tileWidth={ISO_TILE_WIDTH}
               tileHeight={ISO_TILE_HEIGHT}
              onTileHover={(x,y,t)=>{ 
                ensureCapacityAround(x,y,2); 
                const tileType = t || 'grass';
                setHoverTile({x,y,tileType});
              }}
              onTileClick={(x,y,t)=>{
                ensureCapacityAround(x,y,2);
                const tileType = t || 'grass';
                setSelectedTile({x,y,tileType});
                setTooltipLocked(true);
                setClickEffectKey(`click-${Date.now()}-${x}-${y}`);
                try {
                  window.dispatchEvent(
                    new CustomEvent('ad_select_tile', {
                      detail: {
                        gridX: x,
                        gridY: y,
                        tileWidth: ISO_TILE_WIDTH,
                        tileHeight: ISO_TILE_HEIGHT,
                      },
                    }),
                  );
                } catch {}
              }}
            />
          </ViewportManager>
          <GameRenderer
            useExternalProvider
            enableEdgeScroll={edgeScrollEnabled}
            gridSize={(() => {
              logger.debug('🎮 GameRenderer gridSize prop:', { 
                gridSize, 
                fallback: gridSize || 0, 
                tileTypesLength: tileTypes.length,
                tileTypesFirstRow: tileTypes[0]?.length || 0,
                hasTileData: tileTypes.length > 0 && tileTypes[0]?.length > 0
              });
              return gridSize || 0;
            })()}
            tileTypes={tileTypes}
            onReset={() => {
              // Reset game state for development
              if (confirm('Reset all game progress? This cannot be undone.')) {
                setPlacedBuildings([]);
                setRoutes([]);
                setRoads([]);
                setConstructionEvents([]);
                setSelectedTile(null);
                setPreviewTypeId(null);
                setRouteDraftFrom(null);
                setRouteHoverToId(null);
                setCtxMenu({ open: false, buildingId: null, x: 0, y: 0 });
                setSimResources({
                  grain: 100,
                  coin: 50,
                  mana: 25,
                  favor: 10,
                  workers: 5,
                  wood: 0,
                  planks: 0
                });
                // Reset time system
                 if (timeSystemRef.current) {
                   timeSystemRef.current.setTime({
                     year: 2024,
                     month: 1,
                     day: 1,
                     hour: 8,
                     minute: 0,
                     totalMinutes: 0
                   });
                 }
                // Save reset state
                saveState({
                  resources: { grain: 100, coin: 50, mana: 25, favor: 10, wood: 0, planks: 0, unrest: 0, threat: 0 },
                  workers: 5,
                  buildings: [],
                  routes: [],
                  roads: []
                });
              }
            }}
      >
            <GameLayers
              tileTypes={tileTypes}
              hoverTile={hoverTile}
              selectedTile={selectedTile}
              placedBuildings={placedBuildings}
              previewTypeId={previewTypeId}
              tutorialFree={tutorialFree}
              simResources={simResources}
              routes={routes}
              routeDraftFrom={routeDraftFrom}
              routeHoverToId={routeHoverToId}
              assignLines={assignLines}
              pathHints={pathHints}
              pulses={pulses}
              showRoads={showRoads}
              roads={roads}
              showCitizens={showCitizens}
              citizensCount={citizensCount}
              acceptedNotice={acceptedNotice}
              acceptedNoticeKey={acceptedNoticeKeyRef.current}
              clickEffectKey={clickEffectKey}
              markers={markers}
              districts={districts}
              leylines={leylines}
              selectedLeyline={selectedLeyline}
              setSelectedLeyline={setSelectedLeyline}
              resources={resources}
              cycle={state.cycle ?? 0}
              constructionEvents={constructionEvents}
            />
      </GameRenderer>

      {/* Route draft chip */}
      {routeDraftFrom && (
        <div className="absolute top-3 left-1/2 -translate-x-1/2 z-[9999]">
          {(() => {
            const from = placedBuildings.find(b => b.id === routeDraftFrom);
            const msg = from?.typeId === 'storehouse'
              ? 'Draft: only trade posts can finalize (Esc to cancel)'
              : 'Draft: select target trade post (Esc to cancel)';
            return (
              <div className="px-3 py-1.5 rounded-full bg-blue-900/30 text-blue-300 border border-blue-700/60 text-xs shadow-sm">{msg}</div>
            );
          })()}
        </div>
      )}

      {/* Context Menu */}
      {ctxMenu?.open && ctxMenu.buildingId && (
        <div className="fixed inset-0 z-[10000]" onClick={() => setCtxMenu({ open: false, buildingId: null, x: 0, y: 0 })}>
          <div
            className="absolute bg-gray-800 border border-gray-700 shadow-lg rounded-md text-sm min-w-[180px] text-gray-200"
            style={{ left: ctxMenu.x, top: ctxMenu.y }}
            onClick={(e)=> e.stopPropagation()}
          >
            {(() => {
              const b = placedBuildings.find(bb => bb.id === ctxMenu.buildingId);
              if (!b) return <div className="px-3 py-2 text-gray-400">No building</div>;
              const cap = SIM_BUILDINGS[b.typeId].workCapacity ?? 0;
              const level = Math.max(1, Number(b.level ?? 1));
              const maxCap = Math.round(cap * (1 + 0.25 * (level - 1)));
              return (
                <div className="py-1">
                  <button className="w-full text-left px-3 py-1.5 hover:bg-gray-700 disabled:opacity-50" disabled={(simResources?.workers ?? 0) <= 0 || b.workers >= maxCap}
                    onClick={async ()=>{
                      const idx = placedBuildings.findIndex(x=>x.id===b.id);
                      if (idx===-1) return;
                      const up = [...placedBuildings];
                      up[idx] = { ...b, workers: b.workers + 1 };
                      setPlacedBuildings(up);
                      setSimResources(prev => prev ? { ...prev, workers: Math.max(0, prev.workers - 1) } : prev);
                      await saveState({ buildings: up });
                      setCtxMenu({ open: false, buildingId: null, x: 0, y: 0 });
                    }}>Assign +1</button>
                  <button className="w-full text-left px-3 py-1.5 hover:bg-gray-700 disabled:opacity-50" disabled={b.workers<=0}
                    onClick={async ()=>{
                      const idx = placedBuildings.findIndex(x=>x.id===b.id);
                      if (idx===-1) return;
                      const up = [...placedBuildings];
                      up[idx] = { ...b, workers: b.workers - 1 };
                      setPlacedBuildings(up);
                      setSimResources(prev => prev ? { ...prev, workers: prev.workers + 1 } : prev);
                      await saveState({ buildings: up });
                      setCtxMenu({ open: false, buildingId: null, x: 0, y: 0 });
                    }}>Unassign -1</button>
                  <div className="h-px bg-gray-700 my-1" />
                  {(() => {
                    const def = SIM_BUILDINGS[b.typeId];
                    const maxL = def.maxLevel ?? 3;
                    const atMax = b.level >= maxL;
                    const factor = 1 + 0.5 * b.level; const scaled: Partial<SimResources> = {};
                    for (const [k,v] of Object.entries(def.cost)) { (scaled as any)[k] = Math.round((v ?? 0) * factor); }
                    const can = canAfford(scaled, simResources!);
                    const costStr = Object.entries(scaled).filter(([,v]) => (v as number) > 0).map(([k,v]) => `${k} ${v}`).join(', ');
                    return (
                      <button className="w-full text-left px-3 py-1.5 hover:bg-gray-700 disabled:opacity-50" disabled={atMax || !can}
                        title={atMax ? 'Max level reached' : (!can ? `Need: ${costStr}` : `Cost: ${costStr}`)}
                        onClick={async ()=>{
                      const def = SIM_BUILDINGS[b.typeId]; const maxL = def.maxLevel ?? 3; if (b.level >= maxL) return;
                      const factor = 1 + 0.5 * b.level; const scaled: Partial<SimResources> = {};
                      for (const [k,v] of Object.entries(def.cost)) { (scaled as any)[k] = Math.round((v ?? 0) * factor); }
                      if (!canAfford(scaled, simResources!)) return;
                      const newResSim = applyCost(simResources!, scaled);
                      const newResServer = { ...state!.resources } as Record<string, number>;
                      for (const [k, v] of Object.entries(scaled)) { const key = k as keyof typeof newResServer; newResServer[key] = Math.max(0, (newResServer[key] || 0) - (v || 0)); }
                      const up = placedBuildings.map(x=> x.id===b.id ? { ...x, level: x.level + 1 } : x);
                      setPlacedBuildings(up); setSimResources(newResSim); setState(prev => prev ? { ...prev, resources: newResServer, buildings: up } : prev);
                      await saveState({ resources: newResServer, buildings: up });
                      setCtxMenu({ open: false, buildingId: null, x: 0, y: 0 });
                        }}>Upgrade</button>
                    );
                  })()}
                  <button className="w-full text-left px-3 py-1.5 hover:bg-gray-700 text-rose-400"
                    onClick={async ()=>{
                      if (!confirm('Dismantle this building?')) return;
                      const idx = placedBuildings.findIndex(x=>x.id===b.id); if (idx===-1) return;
                      const def = SIM_BUILDINGS[b.typeId]; const factor = 1 + 0.5 * (b.level - 1); const refund: Partial<SimResources> = {};
                      for (const [k,v] of Object.entries(def.cost)) { (refund as any)[k] = Math.round(((v ?? 0) * factor) * 0.5); }
                      const newResSim = simResources ? { ...simResources } : null; const newResServer = { ...state!.resources } as Record<string, number>;
                      for (const [k,v] of Object.entries(refund)) { if (newResSim) (newResSim as any)[k] = ((newResSim as any)[k] || 0) + (v || 0); const key = k as keyof typeof newResServer; newResServer[key] = (newResServer[key] || 0) + (v || 0); }
                      const keptRoutes = (routes || []).filter(r => r.fromId !== b.id && r.toId !== b.id);
                      const up = placedBuildings.filter(x=>x.id!==b.id);
                      setPlacedBuildings(up); if (newResSim) setSimResources(newResSim); setRoutes(keptRoutes);
                      setState(prev => prev ? { ...prev, resources: newResServer, buildings: up, routes: keptRoutes } : prev);
                      await saveState({ resources: newResServer, buildings: up, routes: keptRoutes });
                      setCtxMenu({ open: false, buildingId: null, x: 0, y: 0 });
                    }}>Dismantle</button>
                </div>
              );
            })()}
          </div>
        </div>
      )}

          {/* Subtle build legend when a building type is selected */}
          {previewTypeId && (
            <div className="absolute left-4 bottom-40 pointer-events-none select-none">
              <div className="inline-flex items-center gap-2 bg-gray-800/85 border border-gray-700 rounded px-2 py-1 text-[11px] text-gray-200 shadow-sm">
                <span className="inline-block w-3 h-3 rounded-sm border border-emerald-600" style={{ backgroundColor: 'rgba(16,185,129,0.25)' }} />
                Placeable tiles
              </div>
            </div>
          )}

          {/* Minimal surface UI; world toggles moved to Settings to reduce clutter */}

          {/* Road confirmation modal */}
          {pendingRoad && (
            <div className="absolute inset-0 flex items-center justify-center bg-black/60 backdrop-blur-sm z-[9999]">
              <div className="bg-gray-800 rounded shadow-lg border border-gray-700 p-4 w-[380px] text-gray-200">
                <div className="font-semibold mb-2 text-gray-100">Approve Road Construction</div>
                {(() => {
                  const tiles = pendingRoad.tiles;
                  const unique = Array.from(new Set(tiles.map(t=>`${t.x},${t.y}`))).length;
                  const costCoin = unique * 1;
                  const costPlanks = unique * 1;
                  const haveCoin = state?.resources.coin ?? 0;
                  const havePlanks = (state?.resources as any).planks ?? 0;
                  return (
                    <div className="text-sm text-gray-300">
                      <div className="mb-1">Tiles: {unique}</div>
                      <div className="mb-3">Cost: coin {costCoin}, planks {costPlanks}</div>
                      <div className={haveCoin>=costCoin && havePlanks>=costPlanks ? 'text-emerald-400' : 'text-rose-400'}>
                        {haveCoin>=costCoin && havePlanks>=costPlanks ? 'Affordable' : 'Insufficient resources' }
                      </div>
                    </div>
                  );
                })()}
                <div className="mt-4 flex justify-end gap-2">
                  <button className="px-3 py-1.5 rounded border border-gray-600 text-gray-200 hover:bg-gray-700" onClick={()=>setPendingRoad(null)}>Cancel</button>
                  <button className="px-3 py-1.5 rounded bg-emerald-600 hover:bg-emerald-700 text-white" onClick={()=>{ applyRoads(pendingRoad.tiles); setPendingRoad(null); }}>Build</button>
                </div>
              </div>
            </div>
          )}

          {/* DOM tooltip overlay, lockable on tile click */}
          <TileTooltip
            hoverTile={hoverTile}
            selectedTile={selectedTile}
            previewTypeId={previewTypeId}
            tileTypes={tileTypes}
            buildings={placedBuildings}
            locked={tooltipLocked}
            onUnlock={() => setTooltipLocked(false)}
          />

          {/* Register modular panels in the right sidebar */}
          {/* Modular HUD panels are rendered as children of IntegratedHUDSystem */}

          {/* Onboarding overlay */}
          {onboardingOpen && (
            <OnboardingGuide
              step={onboardingStep}
              onClose={() => { setOnboardingOpen(false); try { localStorage.setItem('ad_onboarding_dismissed','1'); } catch {} }}
            />
          )}

          {/* Integrated HUD now shares the same GameProvider */}
          <IntegratedHUDSystem
            defaultPreset="default"
            gameData={{
              resources,
              resourceChanges,
              workforce: { total: totalWorkers, idle: idleWorkers, needed: neededWorkers },
              time: { ...gameTime, isPaused, intervalMs: Number((state as any)?.tick_interval_ms ?? 60000) }
            }}
            map={miniMapDescriptor}
            cityManagement={{
              stats: {
                population: placedBuildings.reduce((sum, b) => sum + (b.workers || 0), 0),
                happiness: Math.max(0, 100 - (resources.unrest || 0)),
                traffic: 45,
                pollution: 30,
                crime: 15,
                education: 75,
                healthcare: 80,
                employment: 85,
                budget: resources.grain || 0,
                income: 500,
                expenses: 350
              } as CityStats,
              selectedTool,
              onToolSelect: setSelectedTool,
              selectedZoneType,
              onZoneTypeSelect: setSelectedZoneType,
              selectedServiceType,
              onServiceTypeSelect: setSelectedServiceType,
              isSimulationRunning: !isPaused,
              onToggleSimulation: () => {
                if (isPaused) {
                  handleResumeSimulation();
                } else {
                  handlePauseSimulation();
                }
              },
              onResetCity: () => {
                logger.info('Reset city requested');
                // Add reset logic here
              },
              isOpen: true,
              onClose: () => logger.info('City management panel close requested')
            }}
            onGameAction={(action, payload: any) => {
              if (action === 'advance-cycle') { tick(); if (onboardingStep < 6) setOnboardingStep(6); }
              if (action === 'pause') {
                handlePauseSimulation();
              }
              if (action === 'resume') {
                handleResumeSimulation();
              }
              if (action === 'set-speed') {
                if (!state) return;
                const rawPayload = payload && typeof payload === 'object' ? payload : null;
                const requestedMs = rawPayload && 'intervalMs' in rawPayload
                  ? (rawPayload as { intervalMs?: unknown }).intervalMs
                  : rawPayload && 'ms' in rawPayload
                    ? (rawPayload as { ms?: unknown }).ms
                    : null;
                const sanitizedMs = sanitizeIntervalMs(requestedMs);
                if (sanitizedMs == null) {
                  logger.warn('Ignoring invalid speed payload', payload);
                  return;
                }

                const nextSpeed = intervalMsToTimeSpeed(sanitizedMs);
                timeSystem.setSpeed(nextSpeed);

                setState(prev => (prev ? { ...prev, tick_interval_ms: sanitizedMs } as any : prev));

                void fetch('/api/state', {
                  method: 'PATCH',
                  headers: { 'Content-Type': 'application/json' },
                  body: JSON.stringify({ id: state.id, tick_interval_ms: sanitizedMs })
                });
              }
              if (action === 'open-council') setIsCouncilOpen(true);
              if (action === 'open-edicts') setIsEdictsOpen(true);
              if (action === 'open-omens') setIsOmensOpen(true);
              if (action === 'open-settings') setIsSettingsOpen(true);
            }}
            className="absolute inset-0"
          >
            <ModularWorkerPanel
              buildings={placedBuildings.map(b => ({ id: b.id, typeId: b.typeId as keyof typeof SIM_BUILDINGS, workers: b.workers, level: b.level }))}
              idleWorkers={idleWorkers}
              unrest={resources.unrest}
              totalWorkers={totalWorkers}
              grain={resources.grain}
              onAssign={async (id) => {
                const idx = placedBuildings.findIndex(b => b.id === id);
                if (idx === -1) return;
                const b = placedBuildings[idx];
                const cap = SIM_BUILDINGS[b.typeId].workCapacity ?? 0;
                if ((simResources?.workers ?? 0) <= 0 || b.workers >= cap) return;
                const updated = [...placedBuildings];
                updated[idx] = { ...b, workers: b.workers + 1 };
                setPlacedBuildings(updated);
                setSimResources(prev => prev ? { ...prev, workers: Math.max(0, prev.workers - 1) } : prev);
                await saveState({ buildings: updated });
                // Add assignment visual line from nearest house/storehouse
                try {
                  const targets = placedBuildings.filter(x => x.typeId === 'house' || x.typeId === 'storehouse');
                  let src = targets[0];
                  let best = Number.POSITIVE_INFINITY;
                  for (const t of targets) {
                    const d = Math.hypot((t.x - b.x), (t.y - b.y));
                    if (d < best) { best = d; src = t; }
                  }
                  if (src) {
                    setAssignLines(prev => [{ id: `al-${Date.now()}`, from: { x: src!.x, y: src!.y }, to: { x: b.x, y: b.y }, createdAt: performance.now(), ttl: 800 }, ...prev].slice(0, 8));
                    const tiles = computeRoadPath(src!.x, src!.y, b.x, b.y);
                    if (tiles.length) {
                      setPathHints(prev => [{ id: `ph-${Date.now()}`, tiles, createdAt: performance.now(), ttl: 1100 }, ...prev].slice(0, 6));
                    } else {
                      try { notify({ type: 'info', title: 'No Road Path', message: 'No roads connect; citizens will take the long way.' }); } catch {}
                    }
                    setPulses(prev => [{ id: `bp-${Date.now()}`, x: b.x, y: b.y, createdAt: performance.now(), ttl: 650 }, ...prev].slice(0, 10));
                  }
                } catch {}
                if (onboardingStep === 3) setOnboardingStep(4);
              }}
              onUnassign={async (id) => {
                const idx = placedBuildings.findIndex(b => b.id === id);
                if (idx === -1) return;
                const b = placedBuildings[idx];
                if (b.workers <= 0) return;
                const updated = [...placedBuildings];
                updated[idx] = { ...b, workers: b.workers - 1 };
                setPlacedBuildings(updated);
                setSimResources(prev => prev ? { ...prev, workers: prev.workers + 1 } : prev);
                await saveState({ buildings: updated });
                await checkMilestones();
              }}
            />
            <ModularQuestPanel
              completed={{
                farm: placedBuildings.some(b => b.typeId === 'farm'),
                house: placedBuildings.some(b => b.typeId === 'house'),
                assign: placedBuildings.some(b => (b.workers || 0) > 0),
                council: placedBuildings.some(b => b.typeId === 'council_hall'),
                proposals: proposals.length > 0,
                advance: state.cycle > 1,
              }}
            />

          </IntegratedHUDSystem>
          <NotificationHost />
          </GameProvider>

          {selectedTile && (
            <TileInfoPanel
              selected={{ x: selectedTile.x, y: selectedTile.y, tileType: selectedTile.tileType ?? tileTypes[selectedTile.y]?.[selectedTile.x] }}
              simResources={simResources}
              placedBuildings={placedBuildings}
              routes={routes || []}
              onPreviewType={(t)=> setPreviewTypeId(t)}
              onBuild={async (typeId) => {
                if (!simResources) return;
                const gx = selectedTile.x, gy = selectedTile.y;
                const tt = selectedTile.tileType ?? tileTypes[gy]?.[gx];
                // Prevent duplicate building per tile
                const occupied = placedBuildings.some(b => b.x === gx && b.y === gy);
                if (occupied) return;
                const def = SIM_BUILDINGS[typeId];
                if (!def) return;
                const allowed = (BUILDABLE_TILES as any)[typeId] as string[] | undefined;
                if (allowed && tt && !allowed.includes(tt)) return;
                // Enforce Council Hall prerequisite for advanced builds
                const hasCouncil = placedBuildings.some(b => b.typeId === 'council_hall');
                if ((typeId === 'trade_post' || typeId === 'automation_workshop') && !hasCouncil) return;
                // Affordability check (allow tutorial freebies)
                const hasFree = (tutorialFree[typeId as BuildTypeId] || 0) > 0;
                if (!hasFree && !canAfford(def.cost, simResources)) return;
                // Compute simple adjacency traits for bonuses (cardinal neighbors)
                const dirs = [
                  [1, 0], [-1, 0], [0, 1], [0, -1]
                ];
                let waterAdj = 0, mountainAdj = 0, forestAdj = 0;
                for (const [dx, dy] of dirs) {
                  const nx = gx + dx, ny = gy + dy;
                  if (ny >= 0 && ny < tileTypes.length && nx >= 0 && nx < (tileTypes[ny]?.length || 0)) {
                    const nt = tileTypes[ny][nx];
                    if (nt === 'water') waterAdj++;
                    if (nt === 'mountain') mountainAdj++;
                    if (nt === 'forest') forestAdj++;
                  }
                }

                const newBuilding: StoredBuilding = {
                  id: `b-${generateId()}`,
                  typeId: typeId as keyof typeof SIM_BUILDINGS,
                  x: gx,
                  y: gy,
                  level: 1,
                  workers: 0,
                  traits: { waterAdj, mountainAdj, forestAdj },
                };
                const newBuildings = [newBuilding, ...placedBuildings];
                const newResSim = hasFree ? simResources : applyCost(simResources, def.cost);
                // Update server state resources as well
                const newResServer = { ...state!.resources } as Record<string, number>;
                if (!hasFree) {
                  for (const [k, v] of Object.entries(def.cost)) {
                    const key = k as keyof typeof newResServer;
                    newResServer[key] = Math.max(0, (newResServer[key] || 0) - (v || 0));
                  }
                }
                setPlacedBuildings(newBuildings);
                setSimResources(newResSim);
                setState(prev => prev ? { ...prev, resources: newResServer, buildings: newBuildings } : prev);
                await saveState({ resources: newResServer, buildings: newBuildings });
                setMarkers(prev => [{ id: `m-${generateId()}`, x: gx, y: gy, label: SIM_BUILDINGS[typeId].name }, ...prev]);
                // Build effect burst
                setClickEffectKey(`build-${Date.now()}-${gx}-${gy}`);
                // Trigger construction animation
                setConstructionEvents(prev => [{
                  id: `construction-${newBuilding.id}`,
                  buildingId: newBuilding.id,
                  position: { x: gx, y: gy },
                  type: 'building',
                  timestamp: Date.now()
                }, ...prev]);
                // Tutorial progress + consume freebies
                if (hasFree) setTutorialFree(prev => ({ ...prev, [typeId as BuildTypeId]: Math.max(0, (prev[typeId as BuildTypeId] || 0) - 1) }));
                if (onboardingStep === 1 && typeId === 'farm') setOnboardingStep(2);
                if (onboardingStep === 2 && typeId === 'house') setOnboardingStep(3);
                if (onboardingStep === 4 && typeId === 'council_hall') setOnboardingStep(5);
              }}
              onUpgrade={async (buildingId) => {
                if (!simResources) return;
                const idx = placedBuildings.findIndex(b => b.id === buildingId);
                if (idx === -1) return;
                const b = placedBuildings[idx];
                const def = SIM_BUILDINGS[b.typeId];
                const maxL = def.maxLevel ?? 3;
                if (b.level >= maxL) return;
                const factor = 1 + 0.5 * b.level;
                // compute scaled cost
                const scaledCost: Partial<SimResources> = {};
                for (const [k, v] of Object.entries(def.cost)) {
                  (scaledCost as any)[k] = Math.round((v ?? 0) * factor);
                }
                if (!canAfford(scaledCost, simResources)) return;
                // apply costs
                const newResSim = applyCost(simResources, scaledCost);
                const newResServer = { ...state!.resources } as Record<string, number>;
                for (const [k, v] of Object.entries(scaledCost)) {
                  const key = k as keyof typeof newResServer;
                  newResServer[key] = Math.max(0, (newResServer[key] || 0) - (v || 0));
                }
                const updated = [...placedBuildings];
                updated[idx] = { ...b, level: b.level + 1 };
                setPlacedBuildings(updated);
                setSimResources(newResSim);
                setState(prev => prev ? { ...prev, resources: newResServer, buildings: updated } : prev);
                await saveState({ resources: newResServer, buildings: updated });
                // Trigger upgrade animation
                setConstructionEvents(prev => [{
                  id: `upgrade-${buildingId}`,
                  buildingId: buildingId,
                  position: { x: b.x, y: b.y },
                  type: 'upgrading',
                  timestamp: Date.now()
                }, ...prev]);
              }}
              onDismantle={async (buildingId) => {
                if (!confirm('Dismantle this building? You will receive a partial refund.')) return;
                const idx = placedBuildings.findIndex(b => b.id === buildingId);
                if (idx === -1) return;
                const b = placedBuildings[idx];
                const def = SIM_BUILDINGS[b.typeId];
                const factor = 1 + 0.5 * (b.level - 1);
                const refund: Partial<SimResources> = {};
                for (const [k, v] of Object.entries(def.cost)) {
                  (refund as any)[k] = Math.round(((v ?? 0) * factor) * 0.5);
                }
                const newResSim = simResources ? { ...simResources } : null;
                const newResServer = { ...state!.resources } as Record<string, number>;
                for (const [k, v] of Object.entries(refund)) {
                  if (newResSim) (newResSim as any)[k] = ((newResSim as any)[k] || 0) + (v || 0);
                  const key = k as keyof typeof newResServer;
                  newResServer[key] = (newResServer[key] || 0) + (v || 0);
                }
                // remove routes attached to this building
                const keptRoutes = (routes || []).filter(r => r.fromId !== b.id && r.toId !== b.id);
                const updated = placedBuildings.filter((_, i) => i !== idx);
                setPlacedBuildings(updated);
                if (newResSim) setSimResources(newResSim);
                setRoutes(keptRoutes);
                setState(prev => prev ? { ...prev, resources: newResServer, buildings: updated, routes: keptRoutes } : prev);
                await saveState({ resources: newResServer, buildings: updated, routes: keptRoutes });
                // Trigger demolition animation
                setConstructionEvents(prev => [{
                  id: `demolish-${buildingId}`,
                  buildingId: buildingId,
                  position: { x: b.x, y: b.y },
                  type: 'demolishing',
                  timestamp: Date.now()
                }, ...prev]);
              }}
              onRemoveRoute={async (routeId) => {
                const newRoutes = (routes || []).filter(r => r.id !== routeId);
                setRoutes(newRoutes);
                setState(prev => prev ? { ...prev, routes: newRoutes } : prev);
                await saveState({ routes: newRoutes });
              }}
              routeDraftFrom={routeDraftFrom}
              onStartRoute={(buildingId) => setRouteDraftFrom(buildingId)}
              onFinalizeRoute={async (fromId, toId) => {
                if (!simResources) return;
                const a = placedBuildings.find(b => b.id === fromId);
                const b = placedBuildings.find(b => b.id === toId);
                if (!a || !b) return;
                if (a.typeId !== 'trade_post' || b.typeId !== 'trade_post') return;
                if (a.id === b.id) return;
                // Prevent duplicate routes (either direction)
                const exists = (routes || []).some(r =>
                  (r.fromId === a.id && r.toId === b.id) || (r.fromId === b.id && r.toId === a.id)
                );
                if (exists) { setRouteDraftFrom(null); return; }
                // Limit connections per node for stability
                const MAX_ROUTES_PER_NODE = 3;
                const aCount = (routes || []).filter(r => r.fromId === a.id || r.toId === a.id).length;
                const bCount = (routes || []).filter(r => r.fromId === b.id || r.toId === b.id).length;
                if (aCount >= MAX_ROUTES_PER_NODE || bCount >= MAX_ROUTES_PER_NODE) { setRouteDraftFrom(null); return; }
                const length = Math.abs(a.x - b.x) + Math.abs(a.y - b.y);
                const MAX_ROUTE_LEN = 20;
                if (length > MAX_ROUTE_LEN) { setRouteDraftFrom(null); return; }
                const cost = 5 + 2 * length;
                if ((simResources.coin ?? 0) < cost) return;
                const newResSim = { ...simResources, coin: simResources.coin - cost };
                const newResServer = { ...state!.resources, coin: (state!.resources.coin || 0) - cost };
                const newRoute: TradeRoute = { id: `r-${generateId()}`, fromId, toId, length };
                const newRoutes = [newRoute, ...(routes || [])];
                setSimResources(newResSim);
                setRoutes(newRoutes);
                setState(prev => prev ? { ...prev, resources: newResServer, routes: newRoutes } : prev);
                await saveState({ resources: newResServer, routes: newRoutes });
                setRouteDraftFrom(null);
                setMarkers(prev => [{ id: `m-${generateId()}`, x: b.x, y: b.y, label: 'Route' }, ...prev]);
                await checkMilestones();
              }}
              onCancelRoute={() => setRouteDraftFrom(null)}
              onOpenCouncil={() => { setIsCouncilOpen(true); if (onboardingStep === 4) setOnboardingStep(5); }}
              tutorialFree={tutorialFree}
              onConsumeTutorialFree={(typeId) => setTutorialFree(prev => ({ ...prev, [typeId]: Math.max(0, (prev[typeId] || 0) - 1) }))}
              onTutorialProgress={(evt) => { if (evt.type === 'openedCouncil' && onboardingStep === 4) setOnboardingStep(5); }}
              allowFineSawmill={(accumulateEffects(generateSkillTree(skillTreeSeed).nodes.filter(n => unlockedSkillIds.includes(n.id))).bldMul['sawmill'] ?? 1) > 1}
              onSetRecipe={async (buildingId, recipe) => {
                const idx = placedBuildings.findIndex(b => b.id === buildingId);
                if (idx === -1) return;
                const updated = [...placedBuildings];
                (updated[idx] as any).recipe = recipe === 'fine' ? 'fine' : 'basic';
                setPlacedBuildings(updated);
                await saveState({ buildings: updated });
                notify({ type: 'info', title: 'Recipe Updated', message: `${SIM_BUILDINGS[updated[idx].typeId].name} → ${recipe === 'fine' ? 'Fine Planks' : 'Planks'}` })
              }}
            />
          )}

          {/* Worker upkeep notice */}
          <div className="absolute left-2 bottom-2 bg-white/90 border border-slate-200 rounded px-2 py-1 text-xs text-slate-700 pointer-events-none">
            Upkeep: {Math.round(totalWorkers * 0.2)} grain/turn {resources.grain < Math.round(totalWorkers * 0.2) ? '• Insufficient!' : ''}
          </div>

          {/* Building hover details disabled for stability */}
        </div>
      </div>



      {/* Edicts Panel */}
      <EdictsPanel
        isOpen={isEdictsOpen}
        onClose={() => setIsEdictsOpen(false)}
        edicts={edictDefs}
        pendingChanges={pendingEdictChanges}
        onEdictChange={(id, value) => setPendingEdictChanges(prev => ({ ...prev, [id]: value }))}
        onApplyChanges={async () => {
          const applied: Record<string, number> = { ...edicts };
          for (const [k, v] of Object.entries(pendingEdictChanges)) applied[k] = v;
          setEdicts(applied);
          setPendingEdictChanges({});
          // Deduct favor cost
          const newRes = { ...state!.resources } as Record<string, number>;
          newRes.favor = Math.max(0, (newRes.favor || 0) - totalEdictCost);
          setState(prev => prev ? { ...prev, resources: newRes, edicts: applied } : prev);
          await saveState({ resources: newRes, edicts: applied });
        }}
        onResetChanges={() => setPendingEdictChanges({})}
        currentFavor={resources.favor}
        totalCost={totalEdictCost}
      />

      {/* Council Panel */}
      <CouncilPanel
        isOpen={isCouncilOpen}
        onClose={() => setIsCouncilOpen(false)}
        proposals={councilProposals}
        currentResources={resources}
        onAcceptProposal={(id) => decide(id, 'accept')}
        onRejectProposal={(id) => decide(id, 'reject')}
        onScryProposal={scry}
        onGenerateProposals={async () => { await generate(); if (onboardingStep === 5) setOnboardingStep(6); }}
        canGenerateProposals={true}
      />
      <SettingsPanel
        isOpen={isSettingsOpen}
        onClose={() => setIsSettingsOpen(false)}
        layoutPresets={[{ id: 'default', name: 'Default', description: 'Standard HUD' }]}
        currentPreset={'default'}
        onPresetChange={() => {}}
        showRoads={showRoads}
        onToggleRoads={(v)=> setShowRoads(v)}
        showCitizens={showCitizens}
        onToggleCitizens={(v)=> setShowCitizens(v)}
        requireRoadConfirm={requireRoadConfirm}
        onToggleRoadConfirm={(v)=> setRequireRoadConfirm(v)}
        edgeScrollEnabled={edgeScrollEnabled}
        onToggleEdgeScroll={(v)=> setEdgeScrollEnabled(v)}
        autoAssignWorkers={autoAssignWorkers}
        onToggleAutoAssignWorkers={(v)=> setAutoAssignWorkers(v)}
        citizensCount={citizensCount}
        onChangeCitizensCount={(v)=> { setCitizensCount(v); saveState({ citizens_count: v } as any).catch(()=>{}); }}
        citizensSeed={citizensSeed}
        onChangeCitizensSeed={(v)=> { setCitizensSeed(v); saveState({ citizens_seed: v } as any).catch(()=>{}); }}
        simTickIntervalMs={Number((state as any)?.tick_interval_ms ?? 60000)}
        onChangeSimTickInterval={async (ms) => {
          if (!state) return;
          try {
            await fetch('/api/state', { method: 'PATCH', headers: { 'Content-Type': 'application/json' }, body: JSON.stringify({ id: state.id, tick_interval_ms: ms }) });
            setState(prev => prev ? { ...prev, tick_interval_ms: ms } as any : prev);
          } catch {}
        }}
        isAutoTicking={!(isPaused)}
        timeRemainingSec={timeRemaining}
        onToggleAutoTicking={async (auto) => {
          if (!state) return;
          setIsPaused(!auto);
          try {
            const body: any = { id: state.id, auto_ticking: auto };
            if (auto) body.last_tick_at = new Date().toISOString();
            await fetch('/api/state', { method: 'PATCH', headers: { 'Content-Type': 'application/json' }, body: JSON.stringify(body) });
          } catch {}
        }}
        onTickNow={() => { void tick(); }}
      />
    </div>
  );
}<|MERGE_RESOLUTION|>--- conflicted
+++ resolved
@@ -537,8 +537,6 @@
     logger.debug('🔍 TILETYPES CHANGED - length:', tileTypes.length);
   }, [tileTypes]);
   
-<<<<<<< HEAD
-=======
   // Listen for skill unlock events to deduct costs && persist
   useEffect(() => {
     const onUnlock = async (e: any) => {
@@ -566,7 +564,7 @@
     const normalized = sanitizeSkillList(value);
     setUnlockedSkillIds(prev => (arraysEqual(prev, normalized) ? prev : normalized));
   }, [setUnlockedSkillIds]);
->>>>>>> 2faa3bab
+
   const [selectedTile, setSelectedTile] = useState<{ x: number; y: number; tileType?: string } | null>(null);
   const [hoverTile, setHoverTile] = useState<{ x: number; y: number; tileType?: string } | null>(null);
   const [previewTypeId, setPreviewTypeId] = useState<BuildTypeId | null>(null);
