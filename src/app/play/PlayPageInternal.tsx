--- conflicted
+++ resolved
@@ -54,13 +54,9 @@
 import type { CategoryType } from '@arcane/ui';
 import { simulationSystem, EnhancedGameState } from '@engine'
 import { VisualIndicator } from '@engine';
-<<<<<<< HEAD
-import { TimeSystem, timeSystem, TIME_SPEEDS, type TimeSpeed, GameTime as SystemGameTime } from '@engine';
 import { pauseSimulation, resumeSimulation } from './simulationControls';
-=======
-import { TimeSystem, timeSystem, TIME_SPEEDS, GameTime as SystemGameTime } from '@engine';
+import { TimeSystem, timeSystem, TIME_SPEEDS, GameTime as SystemGameTime, type TimeSpeed } from '@engine';
 import { intervalMsToTimeSpeed, sanitizeIntervalMs } from './timeSpeedUtils';
->>>>>>> 15d9fc41
 
 type BuildTypeId = keyof typeof SIM_BUILDINGS;
 
