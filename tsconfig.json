--- conflicted
+++ resolved
@@ -22,17 +22,14 @@
       "@/*": ["./src/*"],
       "@engine": ["./packages/engine/src"],
       "@engine/*": ["./packages/engine/src/*"],
-<<<<<<< HEAD
       "@arcane/ui": ["./packages/ui/src"],
       "@arcane/ui/*": ["./packages/ui/src/*"]
-=======
       "@arcane/infrastructure": ["./packages/infrastructure/src"],
       "@arcane/infrastructure/*": ["./packages/infrastructure/src/*"],
       "@/utils/performance/*": ["./packages/utils/performance/*"]
         "@arcane/infrastructure": ["./packages/infrastructure/src"],
         "@arcane/infrastructure/*": ["./packages/infrastructure/src/*"],
         "@/utils/performance/*": ["./packages/utils/performance/*"]
->>>>>>> 515583c7
     }
   },
   "include": ["next-env.d.ts", "**/*.ts", "**/*.tsx", ".next/types/**/*.ts"],
