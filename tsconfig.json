{
  "compilerOptions": {
    "target": "ES2017",
    "lib": ["dom", "dom.iterable", "esnext"],
    "allowJs": true,
    "skipLibCheck": true,
    "strict": true,
    "noEmit": true,
    "esModuleInterop": true,
    "module": "esnext",
    "moduleResolution": "bundler",
    "resolveJsonModule": true,
    "isolatedModules": true,
    "jsx": "preserve",
    "incremental": true,
    "plugins": [
      {
        "name": "next"
      }
    ],
    "paths": {
      "@/*": ["./src/*"],
      "@engine": ["./packages/engine/src"],
      "@engine/*": ["./packages/engine/src/*"],
<<<<<<< HEAD
      "@arcane/infrastructure": ["./packages/infrastructure/src"],
      "@arcane/infrastructure/*": ["./packages/infrastructure/src/*"]
=======
      "@/utils/performance/*": ["./packages/utils/performance/*"]
>>>>>>> 704afdcd
    }
  },
  "include": ["next-env.d.ts", "**/*.ts", "**/*.tsx", ".next/types/**/*.ts"],
  "exclude": ["node_modules", "packages/engine/assembly"]
}<|MERGE_RESOLUTION|>--- conflicted
+++ resolved
@@ -22,12 +22,9 @@
       "@/*": ["./src/*"],
       "@engine": ["./packages/engine/src"],
       "@engine/*": ["./packages/engine/src/*"],
-<<<<<<< HEAD
       "@arcane/infrastructure": ["./packages/infrastructure/src"],
       "@arcane/infrastructure/*": ["./packages/infrastructure/src/*"]
-=======
       "@/utils/performance/*": ["./packages/utils/performance/*"]
->>>>>>> 704afdcd
     }
   },
   "include": ["next-env.d.ts", "**/*.ts", "**/*.tsx", ".next/types/**/*.ts"],
