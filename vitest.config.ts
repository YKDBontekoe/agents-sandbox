import { defineConfig } from 'vitest/config';
import { fileURLToPath } from 'url';
import { dirname, resolve } from 'path';

const __dirname = dirname(fileURLToPath(import.meta.url));

export default defineConfig({
  resolve: {
    alias: {
      '@/utils/performance': resolve(__dirname, 'packages/utils/performance'),
      '@': resolve(__dirname, 'src'),
      '@arcane/ui': resolve(__dirname, 'packages/ui/src'),
      '@engine': resolve(__dirname, 'packages/engine/src'),
    },
  },
  test: {
    environment: 'node',
    environmentMatchGlobs: [
      [
        'src/state/**/*.test.{ts,tsx}',
        'jsdom',
      ],
      [
<<<<<<< HEAD
        'src/components/**/*.test.{ts,tsx}',
=======
        'src/hooks/**/*.test.{ts,tsx}',
>>>>>>> 8fc901de
        'jsdom',
      ],
    ],
  },
});<|MERGE_RESOLUTION|>--- conflicted
+++ resolved
@@ -21,11 +21,8 @@
         'jsdom',
       ],
       [
-<<<<<<< HEAD
         'src/components/**/*.test.{ts,tsx}',
-=======
         'src/hooks/**/*.test.{ts,tsx}',
->>>>>>> 8fc901de
         'jsdom',
       ],
     ],
