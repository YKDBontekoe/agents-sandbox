{
  "name": "agents-sandbox",
  "version": "0.1.0",
  "private": true,
  "scripts": {
    "dev": "next dev --turbopack",
    "build": "next build --turbopack",
    "start": "next start",
    "lint": "eslint",
    "plugins": "tsx src/lib/plugin-system.ts",
<<<<<<< HEAD
    "scaffold:plugin": "tsx scripts/scaffold-plugin.ts",
    "test": "vitest run"
=======
    "scaffold:plugin": "tsx scripts/scaffold-plugin.ts"
>>>>>>> 41c8acd2
  },
  "dependencies": {
    "@azure/openai": "^2.0.0",
    "@dnd-kit/core": "^6.3.1",
    "@dnd-kit/sortable": "^10.0.0",
    "@dnd-kit/utilities": "^3.2.2",
    "@radix-ui/react-dialog": "^1.1.15",
    "@radix-ui/react-dropdown-menu": "^2.1.16",
    "@radix-ui/react-select": "^2.2.6",
    "@radix-ui/react-switch": "^1.2.6",
    "@radix-ui/react-toast": "^1.2.15",
    "class-variance-authority": "^0.7.1",
    "clsx": "^2.1.1",
    "lucide-react": "^0.542.0",
    "next": "15.5.2",
    "openai": "^5.16.0",
    "react": "19.1.0",
    "react-dnd": "^16.0.1",
    "react-dnd-html5-backend": "^16.0.1",
    "react-dom": "19.1.0",
    "react-hot-toast": "^2.4.1",
    "reactflow": "^11.11.4",
    "tailwind-merge": "^3.3.1",
    "tailwindcss-animate": "^1.0.7",
    "uuid": "^11.1.0",
    "zod": "^3.25.76"
  },
  "devDependencies": {
    "@eslint/eslintrc": "^3",
    "@tailwindcss/postcss": "^4",
    "@types/node": "^20",
    "@types/react": "^19",
    "@types/react-dom": "^19",
    "@types/uuid": "^10.0.0",
    "eslint": "^9",
    "eslint-config-next": "15.5.2",
    "tailwindcss": "^4",
    "tsx": "^4.20.5",
    "typescript": "^5",
    "vitest": "^3.2.4"
  }
}<|MERGE_RESOLUTION|>--- conflicted
+++ resolved
@@ -8,12 +8,8 @@
     "start": "next start",
     "lint": "eslint",
     "plugins": "tsx src/lib/plugin-system.ts",
-<<<<<<< HEAD
     "scaffold:plugin": "tsx scripts/scaffold-plugin.ts",
     "test": "vitest run"
-=======
-    "scaffold:plugin": "tsx scripts/scaffold-plugin.ts"
->>>>>>> 41c8acd2
   },
   "dependencies": {
     "@azure/openai": "^2.0.0",
