--- conflicted
+++ resolved
@@ -59,14 +59,11 @@
   - `browser.ts` (anon; read-focused)
 - `docs/agents/` — this guide and deep dives
 - `supabase/migrations/` — schema and idempotent updates for `game_state`, `proposals`
-<<<<<<< HEAD
 - `packages/engine/src/simulation/traffic/` — modular traffic simulation system (vehicle, pedestrian, and light managers). Run `npm test` and `npm run lint packages/engine/src/simulation/traffic` when modifying
-=======
 - `src/components/game/skills/` — skill tree modules
   - `types.ts` — shared skill interfaces
   - `generate.ts` — procedural tree generation
   - `progression.ts` — achievement and challenge evaluation
->>>>>>> c857525a
 
 ## Design Canon
 
