--- conflicted
+++ resolved
@@ -62,12 +62,9 @@
 - `src/components/game/buildingIcons/` — canvas icon drawers keyed by building type
 - `src/components/game/BuildingsLayer.tsx` — renders building sprites and tooltips
 - `src/components/settings/` — reusable settings panel components and configuration
-- `packages/engine/src/simulation/traffic/` — modular traffic simulation system (vehicle, pedestrian, and light managers). Run `npm test` and `npm run lint packages/engine/src/simulation/traffic` when modifying
-<<<<<<< HEAD
-- `packages/engine/src/simulation/zoning/` — zoning simulation components. Run `npm test` and `npm run lint packages/engine/src/simulation/zoning` when modifying
-=======
-- `packages/engine/src/simulation/transport/` — public transport simulation system (route and vehicle managers). Run `npm test` and `npm run lint packages/engine/src/simulation/transport` when modifying
->>>>>>> d01087bc
+- `packages/engine/src/simulation/traffic/` — modular traffic simulation system (vehicle, pedestrian, and light managers).
+- `packages/engine/src/simulation/zoning/` — zoning simulation components.
+- `packages/engine/src/simulation/transport/` — public transport simulation system (route and vehicle managers).
 - `src/components/game/skills/` — skill tree modules
   - `types.ts` — shared skill interfaces
   - `generate.ts` — procedural tree generation
